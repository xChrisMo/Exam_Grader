"""
Logging configuration for the application.
"""

import logging
import os
from datetime import datetime
from logging.handlers import RotatingFileHandler
from pathlib import Path
from typing import Any, Dict, Optional


def setup_logger(name: str, log_file: Optional[str] = None) -> logging.Logger:
    """
    Set up a logger with proper configuration.

    Args:
        name: Name of the logger (usually __name__)
        log_file: Optional log file path. If not provided, logs to logs/app.log

    Returns:
        logging.Logger: Configured logger instance
    """
    # Create logger
    logger = logging.getLogger(name)

    # Only configure if it hasn't been configured before
    if not logger.handlers:
        # Set log level from environment or default to INFO
        log_level = os.getenv("LOG_LEVEL", "INFO").upper()
        print(f"[DEBUG] Setting logger level to: {log_level}") # Added for debugging
        # Ensure the logger level is set to DEBUG to capture all messages
        logger.setLevel(getattr(logging, log_level, logging.DEBUG))

        # Create formatters
        file_formatter = logging.Formatter(
            "%(asctime)s - %(name)s - %(levelname)s - %(message)s"
        )
        console_formatter = logging.Formatter("%(levelname)s - %(message)s")

        # Create console handler
        console_handler = logging.StreamHandler()
        console_handler.setFormatter(console_formatter)
<<<<<<< HEAD
        console_handler.setLevel(getattr(logging, log_level, logging.DEBUG)) # Ensure console handler respects debug level
=======
        console_handler.setLevel(logging.DEBUG)
>>>>>>> bfcffc07
        logger.addHandler(console_handler)

        # Create file handler
        if log_file is None:
            log_dir = Path("logs")
            log_dir.mkdir(exist_ok=True)
            log_file = log_dir / "app.log"

        file_handler = RotatingFileHandler(
            str(log_file),  # Convert Path to string
            maxBytes=10 * 1024 * 1024,  # 10MB
            backupCount=5,
        )
        file_handler.setFormatter(file_formatter)
        file_handler.setLevel(getattr(logging, log_level, logging.DEBUG)) # Ensure file handler respects debug level
        logger.addHandler(file_handler)

        # Don't propagate to root logger
        logger.propagate = False

    return logger


class Logger:
    """Enhanced logger with additional features."""

    _instance = None

    def __new__(cls):
        if cls._instance is None:
            cls._instance = super().__new__(cls)
            cls._instance._initialized = False
        return cls._instance

    def __init__(self):
        """Initialize the logger with configuration."""
        if getattr(self, "_initialized", False):
            return

        # Let setup_logger handle directory creation by passing None
        self.logger = setup_logger("exam_grader", None)

        # Performance metrics
        self.metrics = {
            "start_time": datetime.now(),
            "api_calls": 0,
            "cache_hits": 0,
            "cache_misses": 0,
            "grading_operations": 0,
            "errors": 0,
            "warnings": 0,
            "file_operations": 0,
            "ocr_operations": 0,
        }

        self._initialized = True

    def get_logger(self) -> logging.Logger:
        """Get the underlying logger instance."""
        return self.logger

    # Standard logging methods that match Python's logging interface
    def debug(self, message: str, *args, **kwargs) -> None:
        """Log a debug message."""
        self.logger.debug(message, *args, **kwargs)

    def info(self, message: str, *args, **kwargs) -> None:
        """Log an info message."""
        self.logger.info(message, *args, **kwargs)

    def warning(self, message: str, *args, **kwargs) -> None:
        """Log a warning message."""
        self.log_metric("warnings")
        self.logger.warning(message, *args, **kwargs)

    def error(self, message: str, *args, **kwargs) -> None:
        """Log an error message."""
        self.log_metric("errors")
        self.logger.error(message, *args, **kwargs)

    def critical(self, message: str, *args, **kwargs) -> None:
        """Log a critical message."""
        self.log_metric("errors")
        self.logger.critical(message, *args, **kwargs)

    # Original enhanced logging methods
    def log_metric(self, metric_name: str, value: Any = 1) -> None:
        """Log a metric value."""
        if metric_name in self.metrics:
            if isinstance(self.metrics[metric_name], (int, float)):
                self.metrics[metric_name] += value
            else:
                self.metrics[metric_name] = value

    def log_performance(self) -> None:
        """Log performance metrics."""
        duration = (datetime.now() - self.metrics["start_time"]).total_seconds()
        self.info("Performance Metrics:")
        self.info(f"  Duration: {duration:.2f} seconds")
        self.info(f"  API Calls: {self.metrics['api_calls']}")
        self.info(f"  Cache Hits: {self.metrics['cache_hits']}")
        self.info(f"  Cache Misses: {self.metrics['cache_misses']}")
        self.info(f"  Grading Operations: {self.metrics['grading_operations']}")
        self.info(f"  File Operations: {self.metrics['file_operations']}")
        self.info(f"  OCR Operations: {self.metrics['ocr_operations']}")
        self.info(f"  Errors: {self.metrics['errors']}")
        self.info(f"  Warnings: {self.metrics['warnings']}")

        if self.metrics["cache_hits"] + self.metrics["cache_misses"] > 0:
            cache_hit_rate = (
                self.metrics["cache_hits"]
                / (self.metrics["cache_hits"] + self.metrics["cache_misses"])
            ) * 100
            self.info(f"  Cache Hit Rate: {cache_hit_rate:.2f}%")

    # Keep existing specialized logging methods for backward compatibility
    def log_error(
        self, error_type: str, message: str, context: Optional[Dict[str, Any]] = None
    ) -> None:
        """Log error with context."""
        self.log_metric("errors")
        error_msg = f"{error_type}: {message}"
        if context:
            error_msg += f" - Context: {context}"
        self.logger.error(error_msg)

    def log_warning(
        self, message: str, context: Optional[Dict[str, Any]] = None
    ) -> None:
        """Log warning with context."""
        self.log_metric("warnings")
        warning_msg = message
        if context:
            warning_msg += f" - Context: {context}"
        self.logger.warning(warning_msg)

    def log_info(self, message: str, context: Optional[Dict[str, Any]] = None) -> None:
        """Log info with context."""
        info_msg = message
        if context:
            info_msg += f" - Context: {context}"
        self.logger.info(info_msg)

    def log_debug(self, message: str, context: Optional[Dict[str, Any]] = None) -> None:
        """Log debug with context."""
        debug_msg = message
        if context:
            debug_msg += f" - Context: {context}"
        self.logger.debug(debug_msg)

    def log_api_call(
        self, endpoint: str, method: str, status_code: int, duration: float
    ) -> None:
        """Log API call details.

        Args:
            endpoint: API endpoint
            method: HTTP method
            status_code: Response status code
            duration: Call duration in seconds
        """
        self.log_metric("api_calls")
        self.logger.info(
            f"API Call: {method} {endpoint} - Status: {status_code} - Duration: {duration:.2f}s"
        )

    def log_cache_operation(self, operation: str, key: str, hit: bool = False) -> None:
        """Log cache operation details.

        Args:
            operation: Cache operation type
            key: Cache key
            hit: Whether it was a cache hit
        """
        if operation == "get":
            if hit:
                self.log_metric("cache_hits")
                self.logger.debug(f"Cache hit for key: {key}")
            else:
                self.log_metric("cache_misses")
                self.logger.debug(f"Cache miss for key: {key}")
        elif operation == "set":
            self.logger.debug(f"Cache set for key: {key}")

    def log_file_operation(
        self, operation: str, file_path: str, success: bool = True
    ) -> None:
        """Log file operation details.

        Args:
            operation: File operation type
            file_path: Path to the file
            success: Whether the operation was successful
        """
        self.log_metric("file_operations")
        if success:
            self.logger.debug(f"File {operation}: {file_path}")
        else:
            self.log_metric("errors")
            self.logger.error(f"Failed to {operation} file: {file_path}")

    def log_ocr_operation(
        self, file_path: str, success: bool = True, confidence: Optional[float] = None
    ) -> None:
        """Log OCR operation details.

        Args:
            file_path: Path to the image file
            success: Whether OCR was successful
            confidence: OCR confidence score if available
        """
        self.log_metric("ocr_operations")
        if success:
            if confidence is not None:
                self.logger.info(
                    f"OCR successful on {file_path} - Confidence: {confidence:.2f}"
                )
            else:
                self.logger.info(f"OCR successful on {file_path}")
        else:
            self.log_metric("errors")
            self.logger.error(f"OCR failed on {file_path}")


# Create default logger instance
logger = Logger()<|MERGE_RESOLUTION|>--- conflicted
+++ resolved
@@ -41,11 +41,9 @@
         # Create console handler
         console_handler = logging.StreamHandler()
         console_handler.setFormatter(console_formatter)
-<<<<<<< HEAD
+
         console_handler.setLevel(getattr(logging, log_level, logging.DEBUG)) # Ensure console handler respects debug level
-=======
-        console_handler.setLevel(logging.DEBUG)
->>>>>>> bfcffc07
+
         logger.addHandler(console_handler)
 
         # Create file handler
