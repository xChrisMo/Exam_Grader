#!/usr/bin/env python3
"""
Exam Grader Flask Web Application
Modern educational assessment platform with AI-powered grading capabilities.
"""

import os
import sys
import json
import time
import uuid
from datetime import datetime
from pathlib import Path
from typing import Dict, List, Any

from utils.error_handler import add_recent_activity

# Load environment variables
from dotenv import load_dotenv

load_dotenv()

# Add project root to Python path
project_root = Path(__file__).parent.parent
sys.path.insert(0, str(project_root))

# Flask imports
from flask import (
    Flask,
    render_template,
    request,
    redirect,
    url_for,
    flash,
    session,
    jsonify,
    abort,
)
from sqlalchemy.exc import SQLAlchemyError
from flask_login import current_user, LoginManager
from flask_wtf.csrf import CSRFProtect
from werkzeug.utils import secure_filename

# Project imports
try:
    from src.config.unified_config import config
    from src.database import (
        db,
        User,
        MarkingGuide,
        Submission,
        GradingResult,
        DatabaseUtils,
    )
    from src.security.session_manager import SecureSessionManager
    from src.security.secrets_manager import secrets_manager, initialize_secrets
    from src.security.flask_session_interface import SecureSessionInterface
    from src.services.ocr_service import OCRService
    from src.services.llm_service import LLMService
    from src.services.mapping_service import MappingService
    from src.services.grading_service import GradingService
    from src.services.file_cleanup_service import FileCleanupService
    from src.services.batch_processing_service import BatchProcessingService
    from src.parsing.parse_submission import parse_student_submission
    from src.parsing.parse_guide import parse_marking_guide
    from utils.logger import logger
    from utils.input_sanitizer import sanitize_form_data, validate_file_upload
    from utils.loading_states import loading_manager, get_loading_state_for_template
    from webapp.auth import init_auth, login_required, get_current_user
except ImportError as e:
    print(f"[ERROR] Failed to import required modules: {e}", file=sys.stderr)
    sys.exit(1)

# Initialize Flask application
app = Flask(__name__)

# Load and validate configuration
try:
    config.validate()
    app.config.update(config.get_flask_config())
    app.config["SECRET_KEY"] = config.security.secret_key
    logger.info(f"Configuration loaded for environment: {config.environment}")
except Exception as e:
    logger.error(f"Failed to load configuration: {str(e)}")
    print(f"[CRITICAL ERROR] Failed to load configuration: {e}", file=sys.stderr)
    sys.exit(1)

# Initialize CSRF protection
try:
    csrf = CSRFProtect(app)
    logger.info("CSRF protection initialized")
except Exception as e:
    logger.error(f"Failed to initialize CSRF protection: {str(e)}")
    print(
        f"[CRITICAL ERROR] Failed to initialize CSRF protection: {e}", file=sys.stderr
    )
    sys.exit(1)

# Initialize database
try:
    db.init_app(app)
    logger.info("Database initialized")
except Exception as e:
    logger.error(f"Failed to initialize database: {str(e)}")
    print(f"[CRITICAL ERROR] Failed to initialize database: {e}", file=sys.stderr)
    sys.exit(1)

# Initialize security components
try:
    initialize_secrets()
    session_manager = SecureSessionManager(
        config.security.secret_key, config.security.session_timeout
    )
    # Set the custom session interface for Flask
    app.session_interface = SecureSessionInterface(
        session_manager, app.config["SECRET_KEY"]
    )

    login_manager = LoginManager()
    login_manager.init_app(app)
    login_manager.login_view = "auth.login"

    @login_manager.user_loader
    def load_user(user_id):
        return User.query.get(user_id)

    logger.info("Security components initialized")
except Exception as e:
    logger.error(f"Failed to initialize security: {str(e)}")
    print(f"[CRITICAL ERROR] Failed to initialize security: {e}", file=sys.stderr)
    sys.exit(1)

# Initialize authentication system
try:
    init_auth(app, session_manager)
    logger.info("Authentication system initialized")
except Exception as e:
    logger.error(f"Failed to initialize authentication: {str(e)}")
    print(f"[CRITICAL ERROR] Failed to initialize authentication: {e}", file=sys.stderr)
    sys.exit(1)


def allowed_file(filename):
    """Check if file type is allowed."""
    if not filename:
        return False
    ext = "." + filename.rsplit(".", 1)[1].lower() if "." in filename else ""
    return ext in config.files.supported_formats


# Initialize services
try:
    ocr_api_key = secrets_manager.get_secret("HANDWRITING_OCR_API_KEY")
    llm_api_key = secrets_manager.get_secret("DEEPSEEK_API_KEY")

    ocr_service = OCRService(api_key=ocr_api_key) if ocr_api_key else None
    llm_service = LLMService(api_key=llm_api_key) if llm_api_key else None
    mapping_service = MappingService(llm_service=llm_service)
    grading_service = GradingService(
        llm_service=llm_service, mapping_service=mapping_service
    )

    file_cleanup_service = FileCleanupService(config)
    file_cleanup_service.start_scheduled_cleanup()

    logger.info("Services initialized")
except Exception as e:
    logger.error(f"Failed to initialize services: {str(e)}")
    print(f"[CRITICAL ERROR] Failed to initialize services: {e}", file=sys.stderr)
    ocr_service = None
    llm_service = None
    mapping_service = None
    grading_service = None
    file_cleanup_service = None
    sys.exit(1)

# Utility functions


def get_file_size_mb(file_path: str) -> float:
    """Get file size in MB."""
    try:
        return os.path.getsize(file_path) / (1024 * 1024)
    except OSError:
        return 0.0


def get_storage_stats() -> Dict[str, Any]:
    """Get storage statistics."""
    try:
        temp_size = 0
        output_size = 0

        temp_dir = str(config.files.temp_dir)
        output_dir = str(config.files.output_dir)

        if os.path.exists(temp_dir):
            temp_size = sum(
                os.path.getsize(os.path.join(dirpath, filename))
                for dirpath, dirnames, filenames in os.walk(temp_dir)
                for filename in filenames
            ) / (1024 * 1024)

        if os.path.exists(output_dir):
            output_size = sum(
                os.path.getsize(os.path.join(dirpath, filename))
                for dirpath, dirnames, filenames in os.walk(output_dir)
                for filename in filenames
            ) / (1024 * 1024)

        max_file_size = config.files.max_file_size_mb

        return {
            "temp_size_mb": round(temp_size, 2),
            "output_size_mb": round(output_size, 2),
            "total_size_mb": round(temp_size + output_size, 2),
            "max_size_mb": max_file_size * 10,
        }
    except Exception as e:
        logger.error(f"Error calculating storage stats: {str(e)}")
        return {
            "temp_size_mb": 0.0,
            "output_size_mb": 0.0,
            "total_size_mb": 0.0,
            "max_size_mb": 160.0,
        }


# Service status cache
_service_status_cache = {}
_service_status_cache_time = 0
SERVICE_STATUS_CACHE_DURATION = 300  # 5 minutes


def _update_guide_uploaded_status(user_id):
    """Updates the session's 'guide_uploaded' status based on existing guides for the user."""
    from src.database import (
        MarkingGuide,
    )  # Import here to avoid circular dependency if models.py imports app

    remaining_guides = MarkingGuide.query.filter_by(user_id=user_id).first()
    if not remaining_guides:
        session["guide_uploaded"] = False
        session.modified = True
        logger.info(
            "No marking guides remaining for user. Setting guide_uploaded to False."
        )
    else:
        session["guide_uploaded"] = True
        session.modified = True
        logger.info("Marking guides exist for user. Setting guide_uploaded to True.")


def get_service_status() -> Dict[str, bool]:
    """Check status of all services with caching."""
    global _service_status_cache, _service_status_cache_time

    current_time = time.time()
    if (
        current_time - _service_status_cache_time
    ) < SERVICE_STATUS_CACHE_DURATION and _service_status_cache:
        return _service_status_cache

    try:
        # Check service availability
        ocr_available = bool(ocr_service and ocr_service.api_key)
        llm_available = bool(llm_service and llm_service.api_key)

        # Check database
        storage_available = False
        try:
            from flask import has_app_context

            if has_app_context():
                User.query.count()
                storage_available = True
            else:
                with app.app_context():
                    User.query.count()
                    storage_available = True
        except Exception:
            storage_available = False

        # Cache result
        _service_status_cache = {
            "ocr_status": ocr_available,
            "llm_status": llm_available,
            "storage_status": storage_available,
            "config_status": True,
            "guide_storage_available": storage_available,
            "submission_storage_available": storage_available,
        }
        _service_status_cache_time = current_time
        return _service_status_cache

    except Exception as e:
        logger.error(f"Error checking service status: {str(e)}")
        return {
            "ocr_status": False,
            "llm_status": False,
            "storage_status": False,
            "config_status": True,
            "guide_storage_available": False,
            "submission_storage_available": False,
        }


# Error handlers
@app.errorhandler(413)
def too_large(e):
    flash(
        f"File too large. Maximum size is {config.files.max_file_size_mb}MB.", "error"
    )
    return redirect(request.url)


@app.errorhandler(404)
def not_found(e):
    return (
        render_template(
            "error.html",
            error_code=404,
            error_message="Page not found",
            service_status=get_service_status(),
        ),
        404,
    )


@app.errorhandler(500)
def internal_error(e):
    logger.error(f"Internal server error: {str(e)}")
    return (
        render_template(
            "error.html",
            error_code=500,
            error_message="Internal server error",
            service_status=get_service_status(),
        ),
        500,
    )


@app.errorhandler(429)
def rate_limit_exceeded(e):
    """Handle rate limit exceeded errors."""
    logger.warning(f"Rate limit exceeded: {request.remote_addr}")
    if request.is_json or request.path.startswith("/api/"):
        return (
            jsonify(
                {
                    "error": "Rate limit exceeded",
                    "message": "Too many requests. Please wait before trying again.",
                    "status_code": 429,
                }
            ),
            429,
        )
    else:
        flash("Too many requests. Please wait before trying again.", "warning")
        return (
            render_template(
                "error.html",
                error_code=429,
                error_message="Rate limit exceeded. Please wait before trying again.",
            ),
            429,
        )


# Template context processor
@app.context_processor
def inject_globals():
    """Inject global variables into all templates."""
    try:
        loading_manager.auto_cleanup()
        loading_states = get_loading_state_for_template()
    except Exception:
        loading_states = {
            "loading_operations": {},
            "has_active_operations": False,
            "total_active_operations": 0,
        }

    try:
        from flask_wtf.csrf import generate_csrf

        csrf_token = generate_csrf()
    except Exception:
        csrf_token = ""

    return {
        "app_version": "2.0.0",
        "current_year": datetime.now().year,
        "service_status": get_service_status(),
        "storage_stats": get_storage_stats(),
        "loading_states": loading_states,
        "csrf_token": csrf_token,
    }


# Routes
@app.route("/landing")
def landing():
    """Public landing page."""
    try:
        # Check if user is authenticated
        current_user = get_current_user()
        is_authenticated = current_user is not None

        context = {
            "page_title": "Welcome to Exam Grader",
            "is_authenticated": is_authenticated,
            "current_user": current_user,
        }
        return render_template("landing.html", **context)
    except Exception as e:
        logger.error(f"Error loading landing page: {str(e)}")
        # Fallback to basic landing page
        return render_template(
            "landing.html",
            page_title="Welcome to Exam Grader",
            is_authenticated=False,
            current_user=None,
        )


@app.route("/")
def root():
    """Root route - redirect based on authentication status."""
    try:
        current_user = get_current_user()
        if current_user:
            # User is authenticated, redirect to dashboard
            return redirect(url_for("dashboard"))
        else:
            # User is not authenticated, show landing page
            return redirect(url_for("landing"))
    except Exception as e:
        logger.error(f"Error in root route: {str(e)}")
        # Fallback to landing page
        return redirect(url_for("landing"))


@app.route("/dashboard")
@login_required
def dashboard():
    """Main dashboard route."""
    try:
        # Get current user
        current_user = get_current_user()
        if not current_user:
            flash("Please log in to access the dashboard.", "error")
            return redirect(url_for("auth.login"))

        # Calculate dashboard statistics from database (user-specific) with session fallback
        from src.database.models import Submission, MarkingGuide, GradingResult

        # Single optimized query to get all submission statistics
        submission_stats = (
            db.session.query(
                db.func.count(Submission.id).label("total"),
                db.func.count(
                    db.case((Submission.processing_status == "completed", 1))
                ).label("processed"),
            )
            .filter(Submission.user_id == current_user.id)
            .first()
        )

        total_submissions = submission_stats.total if submission_stats else 0
        processed_submissions = submission_stats.processed if submission_stats else 0

        # If no database submissions, check session data as fallback
        if total_submissions == 0:
            session_submissions = session.get("submissions", [])
            total_submissions = len(session_submissions)
            processed_submissions = len(
                [s for s in session_submissions if s.get("processed", False)]
            )
            logger.info(
                f"Dashboard: Using session data fallback. Total: {total_submissions}, Processed: {processed_submissions}"
            )
            logger.info(f"Dashboard: Raw session['submissions']: {session_submissions}")

        logger.info(
            f"Dashboard: Calculated total_submissions: {total_submissions}, processed_submissions: {processed_submissions}"
        )

        # Ensure guide_uploaded status is accurate based on database
        _update_guide_uploaded_status(current_user.id)
        guide_uploaded = session.get("guide_uploaded", False)

        # Get recent submissions as activity (user-specific) - limited to 5
        recent_submissions = (
            Submission.query.filter_by(user_id=current_user.id)
            .order_by(Submission.created_at.desc())
            .limit(5)
            .all()
        )

        # Build activity list efficiently from database
        recent_activity = [
            {
                "type": "submission_upload",
                "message": f"Processed submission: {submission.filename}",
                "timestamp": submission.created_at.isoformat(),
                "icon": "document",
            }
            for submission in recent_submissions
        ]

        # If no database submissions, use session activity as fallback
        if not recent_activity:
            session_activity = session.get("recent_activity", [])
            recent_activity = session_activity[:5]  # Limit to 5 most recent
            logger.info(f"Using session activity: {len(recent_activity)} items")

        # Ensure session['submissions'] is updated with database submissions for UI visibility
        session["submissions"] = [s.to_dict() for s in recent_submissions]

        # Calculate average score from grading results (user-specific) - optimized
        avg_result = (
            db.session.query(db.func.avg(GradingResult.percentage))
            .join(Submission, GradingResult.submission_id == Submission.id)
            .filter(Submission.user_id == current_user.id)
            .scalar()
        )
        avg_score = round(avg_result, 1) if avg_result else 0
        last_score = avg_score  # Use average as last score for now

        service_status = get_service_status()
        context = {
            "page_title": "Dashboard",
            "total_submissions": total_submissions,
            "processed_submissions": processed_submissions,
            "guide_uploaded": guide_uploaded,
            "last_score": last_score,
            "avg_score": avg_score,
            "recent_activity": recent_activity,
            "submissions": [
                s.to_dict() for s in recent_submissions
            ],  # Convert to dict for template
            "service_status": service_status,  # Add service_status for dashboard
            "guide_storage_available": service_status.get(
                "guide_storage_available", False
            ),
            "submission_storage_available": service_status.get(
                "submission_storage_available", False
            ),
        }
        return render_template("dashboard.html", **context)
    except Exception as e:
        logger.error(f"Error loading dashboard: {str(e)}")
<<<<<<< HEAD
        flash("Error loading dashboard. Please try again.", "error")
        return render_template(
            "dashboard.html",
            page_title="Dashboard",
            total_submissions=0,
            processed_submissions=0,
            guide_uploaded=False,
            last_score=0,
            avg_score=0,
            recent_activity=[],
            submissions=[],
        )


@app.route("/upload-guide", methods=["GET", "POST"])
=======
        flash('Error loading dashboard. Please try again.', 'error')
        # Render a generic error page or redirect to avoid re-rendering dashboard.html
        return render_template('error.html', message='Error loading dashboard. Please try again.')

@app.route('/upload-guide', methods=['GET', 'POST'])
>>>>>>> bfcffc07
@login_required
def upload_guide():
    """Upload and process marking guide."""
    if request.method == "GET":
        return render_template("upload_guide.html", page_title="Upload Marking Guide")

    # CRITICAL DEBUG: This should appear in logs if route is being called
    logger.info("=== UPLOAD GUIDE ROUTE CALLED ===")
    logger.info(f"Request method: {request.method}")
    logger.info(f"Request files: {list(request.files.keys())}")

    try:
        if "guide_file" not in request.files:
            flash("No file selected.", "error")
            return redirect(request.url)

        file = request.files["guide_file"]
        if file.filename == "":
            flash("No file selected.", "error")
            return redirect(request.url)

        if not allowed_file(file.filename):
            flash(
                "File type not supported. Please upload a PDF, Word document, or image file.",
                "error",
            )
            return redirect(request.url)

        # Create temp directory if it doesn't exist
        temp_dir = str(config.files.temp_dir)
        os.makedirs(temp_dir, exist_ok=True)

        # Save file
        filename = secure_filename(file.filename)
        file_path = os.path.join(temp_dir, f"guide_{uuid.uuid4().hex}_{filename}")
        file.save(file_path)

        # Process guide with LLM extraction
        try:
            # Debug: Check if parse_marking_guide is available
            logger.info(
                f"Debug: parse_marking_guide in globals: {'parse_marking_guide' in globals()}"
            )
            logger.info(
                f"Debug: parse_marking_guide function: {globals().get('parse_marking_guide', 'NOT FOUND')}"
            )

            if "parse_marking_guide" in globals():
                logger.info("Debug: Calling parse_marking_guide function")
                guide, error_message = parse_marking_guide(file_path)
                if error_message:
                    flash(f"Error processing guide: {error_message}", "error")
                    os.remove(file_path)
                    return redirect(request.url)
                if guide:
                    # Extract questions and marks using LLM service
                    questions = []
                    total_marks = 0
                    extraction_method = "none"

                    try:
                        # Debug logging for LLM extraction conditions
                        logger.info(
                            f"LLM extraction debug - mapping_service available: {mapping_service is not None}"
                        )
                        logger.info(
                            f"LLM extraction debug - guide.raw_content length: {len(guide.raw_content) if guide.raw_content else 0}"
                        )

                        # Import and use the mapping service for LLM extraction
                        if mapping_service and guide.raw_content:
                            logger.info(
                                "Using LLM service to extract questions and marks from guide content"
                            )
                            logger.info(
                                f"Guide content preview: {guide.raw_content[:200]}..."
                            )

                            try:
                                extraction_result = (
                                    mapping_service.extract_questions_and_total_marks(
                                        guide.raw_content
                                    )
                                )
                                logger.info(f"LLM extraction result: {extraction_result}")
        
                                if extraction_result and isinstance(extraction_result, dict):
                                    questions = extraction_result.get("questions", [])
                                    total_marks = extraction_result.get("total_marks", 0)
                                    extraction_method = extraction_result.get(
                                        "extraction_method", "llm"
                                    )
                                    logger.info(
                                        f"LLM extraction successful: {len(questions)} questions, {total_marks} total marks"
                                    )


                            except Exception as llm_error:
                                logger.error(f"LLM extraction failed: {str(llm_error)}")
                                logger.error(f"LLM extraction error traceback: ", exc_info=True)
                                questions = []
                                total_marks = 0
                                extraction_method = "error"
                                flash("AI extraction failed - using basic guide structure", "warning")


                        else:
                            if not mapping_service:
                                logger.warning(
                                    "LLM service not available - mapping_service is None"
                                )
                            if not guide.raw_content:
                                logger.warning(
                                    "No content to extract from - guide.raw_content is empty"
                                )

                    except Exception as llm_error:
                        logger.error(f"LLM extraction failed: {str(llm_error)}")
                        logger.error(f"LLM extraction error traceback: ", exc_info=True)
                        # Continue with empty questions/marks rather than failing completely

                    guide_data = {
                        "raw_content": guide.raw_content,
                        "filename": filename,
                        "questions": questions,
                        "total_marks": total_marks,
                        "extraction_method": extraction_method,
                        "processed_at": datetime.now().isoformat(),
                    }
                else:
                    flash("Error: Could not process guide.", "error")
                    os.remove(file_path)
                    return redirect(request.url)
            else:
                # Create basic guide data structure if parse_marking_guide is not available
                logger.warning(
                    "Debug: parse_marking_guide NOT found in globals - using fallback"
                )
                logger.warning(
                    f"Debug: Available globals keys: {list(globals().keys())[:20]}..."
                )  # Show first 20 keys
                guide_data = {
                    "filename": filename,
                    "questions": [],
                    "total_marks": 0,
                    "extraction_method": "none",
                    "processed_at": datetime.now().isoformat(),
                }
        except Exception as parse_error:
            logger.error(f"Error parsing guide: {str(parse_error)}")
            flash(f"Error parsing guide: {str(parse_error)}", "error")
            os.remove(file_path)
            return redirect(request.url)

        # Store guide in database
        logger.info("Storing guide in database.")
        try:
            from src.database.models import MarkingGuide, User

            # Get current logged-in user
            current_user = get_current_user()
            if not current_user:
                flash("Error: User session expired. Please log in again.", "error")
                os.remove(file_path)
                return redirect(url_for("auth.login"))

            # Create enhanced description with extraction information
            questions_count = len(guide_data.get("questions", []))
            total_marks = guide_data.get("total_marks", 0.0)
            extraction_method = guide_data.get("extraction_method", "none")

            if extraction_method == "llm" and questions_count > 0:
                description = f"Uploaded guide: {filename} | LLM-extracted {questions_count} questions | Total marks: {total_marks}"
            elif extraction_method == "regex" and questions_count > 0:
                description = f"Uploaded guide: {filename} | Regex-extracted {questions_count} questions | Total marks: {total_marks}"
            else:
                description = f"Uploaded guide: {filename} | No questions extracted"

            # Create marking guide record
            marking_guide = MarkingGuide(
                user_id=current_user.id,
                title=guide_data.get("title", filename),
                content_text=guide_data.get("raw_content", ""),
                description=description,
                filename=filename,
                file_path=file_path,  # Keep the file path for now
                file_size=os.path.getsize(file_path),
                file_type=filename.split(".")[-1].lower(),
                questions=guide_data.get("questions", []),
                total_marks=total_marks,
            )

            db.session.add(marking_guide)
            db.session.commit()
            guide_id = marking_guide.id

            logger.info(f"Guide stored in database with ID: {guide_id}")
            _update_guide_uploaded_status(current_user.id)

        except Exception as storage_error:
            logger.error(f"Error storing guide in database: {str(storage_error)}")
            db.session.rollback()
            flash(f"Error storing guide: {str(storage_error)}", "error")
            os.remove(file_path)
            return redirect(request.url)

        logger.info(f"Guide uploaded successfully: {filename}")

        # Clean up temp file
        try:
            os.remove(file_path)
        except OSError as e:
            logger.warning(f"Could not remove temporary file {file_path}: {str(e)}")

        flash("Marking guide uploaded and processed successfully!", "success")
        return redirect(url_for("dashboard"))

    except Exception as e:
        logger.error(f"Error uploading guide: {str(e)}")
        flash("Error uploading guide. Please try again.", "error")
        return redirect(request.url)


@app.route("/upload-submission", methods=["GET", "POST"])
@login_required
def upload_submission():
    """Upload and process student submission."""
<<<<<<< HEAD
    if request.method == "GET":
        return render_template("upload_submission.html", page_title="Upload Submission")

    try:

        files = request.files.getlist("file")
        if not files or all(f.filename == "" for f in files):
            if (
                request.headers.get("X-Requested-With") == "XMLHttpRequest"
                or request.content_type == "application/json"
            ):
                return jsonify({"success": False, "error": "No files selected."}), 400
            flash("No files selected.", "error")
            return redirect(request.url)
=======
    if request.method == 'GET':
        # Fetch available marking guides for the dropdown
        marking_guides = []
        current_user = get_current_user()
        if current_user:
            try:
                from src.database.models import MarkingGuide
                marking_guides = MarkingGuide.query.filter_by(user_id=current_user.id).all()
            except Exception as e:
                logger.error(f"Error fetching marking guides: {str(e)}")
                flash('Error loading marking guides.', 'error')
        return render_template('upload_submission.html', page_title='Upload Submission', marking_guides=marking_guides)

    try:
        # Get form data
        marking_guide_id = request.form.get('marking_guide_id')
        processing_mode = request.form.get('processing_mode', 'sequential') # 'sequential' or 'parallel'
        batch_size = int(request.form.get('batch_size', 5)) # Default batch size

        # Validate marking guide selection
        if not marking_guide_id:
            flash('Please select a marking guide.', 'warning')
            return jsonify({'status': 'error', 'error': 'No marking guide selected'}), 400

        # Retrieve marking guide from DB
        from src.database.models import MarkingGuide
        marking_guide = MarkingGuide.query.get(marking_guide_id)
        if not marking_guide or marking_guide.user_id != get_current_user().id:
            flash('Invalid marking guide selected.', 'error')
            return jsonify({'status': 'error', 'error': 'Invalid marking guide'}), 400

        files = request.files.getlist('files[]') # Changed from 'file' to 'files[]' for multiple files
        if not files or all(f.filename == '' for f in files):
            logger.warning("No files selected for upload.")
            flash('No files selected.', 'error')
            return jsonify({'status': 'error', 'error': 'No files selected'}), 400

        logger.info(f"Received {len(files)} files for upload.")
        for f in files:
            logger.debug(f"File received: {f.filename}, Content-Type: {f.content_type}, Size: {f.content_length}")
>>>>>>> bfcffc07

        temp_dir = str(config.files.temp_dir)
        os.makedirs(temp_dir, exist_ok=True)

<<<<<<< HEAD
        uploaded_count = 0
        failed_count = 0
        submissions_data = session.get("submissions", [])

        for file in files:
            if file.filename == "":
                continue

            if not allowed_file(file.filename):
                if (
                    request.headers.get("X-Requested-With") == "XMLHttpRequest"
                    or request.content_type == "application/json"
                ):
                    return (
                        jsonify(
                            {
                                "success": False,
                                "error": f"File type not supported for {file.filename}. Skipping.",
                            }
                        ),
                        400,
                    )
                flash(
                    f"File type not supported for {file.filename}. Skipping.", "error"
                )
                failed_count += 1
                continue

            filename = secure_filename(file.filename)
            file_path = os.path.join(
                temp_dir, f"submission_{uuid.uuid4().hex}_{filename}"
            )
            try:
                file.save(file_path)

                answers = {}
                raw_text = ""
                error = None

                if "parse_student_submission" in globals():
                    answers, raw_text, error = parse_student_submission(file_path)

                if error:
                    if (
                        request.headers.get("X-Requested-With") == "XMLHttpRequest"
                        or request.content_type == "application/json"
                    ):
                        return (
                            jsonify(
                                {
                                    "success": False,
                                    "error": f"Error processing {filename}: {error}",
                                }
                            ),
                            400,
                        )
                    flash(f"Error processing {filename}: {error}", "error")
                    failed_count += 1
                    os.remove(file_path)
                    continue
                elif not answers and not raw_text:
                    error = "No content could be extracted from the file."

                logger.info(
                    f"Before storing in session - filename: {filename}, raw_text length: {len(raw_text) if raw_text else 0}, answers keys: {list(answers.keys()) if answers else 'None'}, parse_submission error: {error}"
                )
                logger.debug(
                    f"Raw text content from parse_student_submission: {raw_text[:500] if raw_text else 'None'}"
                )
=======
        # Initialize batch processing service
        batch_service = BatchProcessingService(
            parse_function=parse_student_submission,
            ocr_service=ocr_service,
            marking_guide=marking_guide # Pass the selected marking guide
        )
        logger.info(f"Batch processing initialized with OCR {'ENABLED' if config.ocr.enabled else 'DISABLED'}")

        # Process files in batch
        try:
            logger.info("Starting batch processing...")
            if not batch_service.parse_function:
                logger.error("Parse function not configured in BatchProcessingService")
                flash('Submission processing configuration error', 'error')
                return jsonify({'status': 'error', 'error': 'Submission parser not initialized'}), 500

            start_time = time.time()
            results = batch_service.process_files_batch(
                files=files,
                temp_dir=temp_dir,
                parallel=(processing_mode == 'parallel'), # Use processing_mode
                batch_size=batch_size, # Use batch_size
                progress_callback=lambda current, total: logger.info(f"Processed {current}/{total} files")
            )
            total_processing_time = time.time() - start_time

            logger.info(f"Batch processing completed. Successful: {len(results.get('successful', []))}, Failed: {len(results.get('failed', []))}")
            logger.debug(f"Batch processing results: {json.dumps(results, indent=2)}")

            # Store successful submissions in the database
            from src.database.models import Submission
            current_user = get_current_user()
            for res in results.get('successful', []):
                try:
                    submission = Submission(
                        user_id=current_user.id,
                        marking_guide_id=marking_guide.id,
                        filename=res['filename'],
                        file_path=res['file_path'],
                        file_size=res['file_size'],
                        file_type=res['file_type'],
                        content_text=res['raw_text'],
                        answers=res['answers'],
                        processing_status='completed'
                    )
                    db.session.add(submission)
                    db.session.commit()
                    logger.info(f"Submission {res['filename']} saved to DB with ID {submission.id}")
                except Exception as db_err:
                    logger.error(f"Error saving submission {res['filename']} to DB: {str(db_err)}")
                    db.session.rollback()
                    # Add to failed results if DB save fails
                    results['failed'].append({
                        'filename': res['filename'],
                        'success': False,
                        'error': f'Failed to save to database: {str(db_err)}'
                    })
                    results['successful'].remove(res)

            total_files = len(files)
            successful_files = len(results.get('successful', []))
            failed_files = len(results.get('failed', []))
            success_rate = (successful_files / total_files * 100) if total_files > 0 else 0
            average_time_per_file = (total_processing_time / total_files) if total_files > 0 else 0

            summary = {
                'total_files': total_files,
                'successful_files': successful_files,
                'failed_files': failed_files,
                'success_rate': round(success_rate, 2),
                'total_processing_time': round(total_processing_time, 2),
                'average_time_per_file': round(average_time_per_file, 2)
            }

            # Return a summary of results for batch upload
            return jsonify({'status': 'batch_completed', 'results': results, 'summary': summary}), 200

        except Exception as e:
            logger.exception("Exception during batch processing:") # Use logger.exception to get traceback
            return jsonify({'status': 'error', 'error': f'An error occurred during file processing: {str(e)}'}), 500
        finally:
            # Clean up temporary files created during processing
            # Ensure results is defined even if an exception occurred before its assignment
            if 'results' in locals():
                for file_data in results.get('successful', []) + results.get('failed', []):
                    file_path = file_data.get('file_path')
                    if file_path and os.path.exists(file_path):
                        try:
                            os.remove(file_path)
                            logger.debug(f"Cleaned up temporary file: {file_path}")
                        except OSError as e:
                            logger.warning(f"Could not remove temporary file {file_path}: {str(e)}")
            else:
                logger.warning("Results variable not defined in finally block, skipping file cleanup.")

    except Exception as e:
        logger.error(f"Error uploading submission: {str(e)}")
        return jsonify({'status': 'error', 'error': f'Error uploading submission: {str(e)}'}), 500

@app.route('/api/marking-guides', methods=['GET'])
@login_required
def api_get_marking_guides():
    """API endpoint to fetch available marking guides for the current user."""
    try:
        current_user = get_current_user()
        if not current_user:
            return jsonify({'error': 'Unauthorized'}), 401
>>>>>>> bfcffc07

        from src.database.models import MarkingGuide
        guides = MarkingGuide.query.filter_by(user_id=current_user.id).all()
        guide_list = [{
            'id': str(guide.id),
            'title': guide.title,
            'filename': guide.filename,
            'uploaded_at': guide.created_at.isoformat()
        } for guide in guides]
        return jsonify(guide_list), 200
    except Exception as e:
        logger.error(f"Error fetching marking guides via API: {str(e)}")
        return jsonify({'error': 'Internal server error'}), 500

<<<<<<< HEAD
                # Try to store in database first, fallback to session
                try:
                    from src.database.models import Submission
                    from flask import current_app

                    current_user = get_current_user()
                    if current_user:
                        # Get file info for database storage
                        file_size = (
                            get_file_size_mb(file_path) * 1024 * 1024
                        )  # Convert to bytes
                        file_type = Path(filename).suffix.lower()

                        # Store in database with all required fields
                        submission = Submission(
                            user_id=current_user.id,
                            filename=filename,
                            file_path=file_path,  # Store the path
                            file_size=int(file_size),
                            file_type=file_type,
                            content_text=raw_text,
                            answers=answers,
                            processing_status="completed",
                        )
                        db.session.add(submission)
                        db.session.commit()
                        submission_id = str(submission.id)
                        logger.info(
                            f"Stored submission in database with ID: {submission_id}"
                        )

                except Exception as storage_error:
                    logger.warning(f"Database storage failed: {str(storage_error)}")

                uploaded_count += 1

                activity = session.get("recent_activity", [])
                activity.insert(
                    0,
                    {
                        "type": "submission_upload",
                        "message": f"Uploaded submission: {filename}",
                        "timestamp": datetime.now().isoformat(),
                        "icon": "upload",
                    },
                )
                session["recent_activity"] = activity[:10]

            except Exception as e:
                logger.error(f"Error processing file {filename}: {str(e)}")
                flash(f"Error processing {filename}: {str(e)}", "error")
                failed_count += 1
            finally:
                if os.path.exists(file_path):
                    try:
                        os.remove(file_path)
                    except OSError as e:
                        logger.warning(
                            f"Could not remove temporary file {file_path}: {str(e)}"
                        )

        if uploaded_count > 0:
            flash(
                f"{uploaded_count} submission(s) uploaded and processed successfully!",
                "success",
            )
            logger.info(f"{uploaded_count} submission(s) uploaded successfully.")
        if failed_count > 0:
            flash(
                f"{failed_count} submission(s) failed to upload or process. Check logs for details.",
                "error",
            )

        return redirect(url_for("dashboard"))

    except RequestEntityTooLarge:
        if (
            request.headers.get("X-Requested-With") == "XMLHttpRequest"
            or request.content_type == "application/json"
        ):
            return (
                jsonify(
                    {
                        "success": False,
                        "error": f"File too large. Max size is {config.max_file_size_mb}MB.",
                    }
                ),
                413,
            )
        flash(f"File too large. Max size is {config.max_file_size_mb}MB.", "error")
        return redirect(request.url)
    except Exception as e:
        logger.error(f"Error uploading submission: {str(e)}")
        if (
            request.headers.get("X-Requested-With") == "XMLHttpRequest"
            or request.content_type == "application/json"
        ):
            return jsonify({"success": False, "error": "Internal server error"}), 500
        flash("Error uploading submission. Please try again.", "error")
        return redirect(request.url)
=======




@app.route('/view-submission/<submission_id>')
@login_required
def view_submission(submission_id):
    """View a specific submission."""
    submission_data = session.get(f'submission_{submission_id}')
    if not submission_data:
        # Try to load from DB if not in session
        from src.database.models import Submission
        submission = Submission.query.get(submission_id)
        if submission and submission.user_id == get_current_user().id:
            submission_data = {
                'filename': submission.filename,
                'answers': submission.answers,
                'raw_text': submission.content_text,
                'db_stored': True
            }
            session[f'submission_{submission_id}'] = submission_data # Cache in session
        else:
            flash('Submission not found or you do not have permission to view it.', 'error')
            return redirect(url_for('dashboard'))

    return render_template('view_submission.html', submission=submission_data, page_title='View Submission')


@app.route('/grade-submission/<submission_id>')
@login_required
def grade_submission(submission_id):
    """Grade a specific submission."""
    submission_data = session.get(f'submission_{submission_id}')
    if not submission_data:
        # Try to load from DB if not in session
        from src.database.models import Submission
        submission = Submission.query.get(submission_id)
        if submission and submission.user_id == get_current_user().id:
            submission_data = {
                'filename': submission.filename,
                'answers': submission.answers,
                'raw_text': submission.content_text,
                'db_stored': True
            }
            session[f'submission_{submission_id}'] = submission_data # Cache in session
        else:
            flash('Submission not found or you do not have permission to grade it.', 'error')
            return redirect(url_for('dashboard'))

    # For now, just display the extracted answers
    return render_template('grade_submission.html', submission=submission_data, page_title='Grade Submission')


@app.route('/recent-activity')
@login_required
def recent_activity():
    """Recent activity page."""
    activity = session.get('recent_activity', [])
    return render_template('recent_activity.html', page_title='Recent Activity', activity=activity)





@app.route('/logout')
@login_required
def logout():
    """Log user out."""
    logout_user()
    flash('You have been logged out.', 'info')
    return redirect(url_for('login'))


@app.errorhandler(401)
def unauthorized(error):
    """Handle unauthorized access."""
    flash('You need to be logged in to access this page.', 'warning')
    return redirect(url_for('login'))


@app.errorhandler(404)
def page_not_found(error):
    """Handle page not found errors."""
    return render_template('404.html', page_title='Page Not Found'), 404


@app.errorhandler(500)
def internal_server_error(error):
    """Handle internal server errors."""
    db.session.rollback()
    return render_template('500.html', page_title='Internal Server Error'), 500


@app.context_processor
def inject_user():
    """Inject current user into all templates."""
    return dict(current_user=get_current_user())


@app.before_request
def check_user_session():
    """Ensure user session is valid before each request."""
    user = get_current_user()
    if user and user.is_authenticated and 'user_id' not in session:
        logout_user()
        flash('Your session has expired. Please log in again.', 'warning')
        return redirect(url_for('login'))


if __name__ == '__main__':
    with app.app_context():
        db.create_all()
    app.run(debug=True, port=5000)





>>>>>>> bfcffc07


@app.route("/submissions")
@login_required
def view_submissions():
    """View all submissions from both database and session."""
    try:
        submissions = []

        # Get current user
        current_user = get_current_user()

        # Get submissions from database first
        if current_user:
            try:
                from src.database.models import Submission

                db_submissions = (
                    Submission.query.filter_by(user_id=current_user.id)
                    .order_by(Submission.created_at.desc())
                    .all()
                )

                for submission in db_submissions:
                    submissions.append(
                        {
                            "id": str(submission.id),
                            "filename": submission.filename,
                            "uploaded_at": submission.created_at.isoformat(),
                            "processed": submission.processing_status == "completed",
                            "size_mb": (
                                round(submission.file_size / (1024 * 1024), 2)
                                if submission.file_size
                                else 0
                            ),
                            "source": "database",
                        }
                    )
                logger.info(f"Loaded {len(db_submissions)} submissions from database")
                # Update session with database submissions for UI visibility
                session["submissions"] = [s.to_dict() for s in db_submissions]
            except Exception as db_error:
                logger.warning(f"Error loading database submissions: {str(db_error)}")

        logger.info(f"Total submissions to display: {len(submissions)}")

        context = {"page_title": "Submissions", "submissions": submissions}
        return render_template("submissions.html", **context)
    except Exception as e:
        logger.error(f"Error viewing submissions: {str(e)}")
        flash("Error loading submissions. Please try again.", "error")
        return redirect(url_for("dashboard"))


@app.route("/results")
def view_results():
    """View grading results."""
    try:
        last_progress_id = session.get("last_grading_progress_id")
        logger.info(f"view_results: last_progress_id from session: {last_progress_id}")
        logger.info(
            f"view_results: session['last_grading_result'] is {session.get('last_grading_result')}"
        )
        if not last_progress_id:
            flash(
                "No recent grading results available. Please run AI grading first.",
                "warning",
            )
            return redirect(url_for("dashboard"))

        # Get grading results from database for the last processed batch
        guide_id = session.get('guide_id')
        if not guide_id:
            flash('No marking guide selected. Please upload or select a guide first.', 'warning')
            return redirect(url_for('dashboard'))

        all_grading_results = GradingResult.query.filter_by(
            progress_id=last_progress_id, marking_guide_id=guide_id
        ).all()
        logger.info(
            f"view_results: Found {len(all_grading_results)} grading results for progress_id: {last_progress_id}"
        )
        if not all_grading_results:
            flash("No grading results found for the last AI processing run.", "warning")
            return redirect(url_for("dashboard"))

        grading_results = {}
        for res in all_grading_results:
            grading_results[res.submission_id] = {
                "filename": res.submission.filename if res.submission else "Unknown",
                "status": "completed",
                "timestamp": res.created_at.isoformat() if res.created_at else "",
                "score": res.score,
                "percentage": res.percentage,
                "max_score": res.max_score,
                "feedback": res.feedback,
                "criteria_scores": res.detailed_feedback,
                "mappings": [],  # Mappings are part of the Mapping model, not directly in GradingResult
                "metadata": {},
            }

        # Calculate batch summary
        total_submissions = len(grading_results)
        scores = [result.get("score", 0) for result in grading_results.values()]
        avg_score = sum(scores) / len(scores) if scores else 0
        highest_score = max(scores) if scores else 0
        lowest_score = min(scores) if scores else 0

        # Grade distribution
        grade_distribution = {"A": 0, "B": 0, "C": 0, "D": 0, "F": 0}
        for score in scores:
            letter = get_letter_grade(score)[0]  # Get first character (A, B, C, D, F)
            if letter in grade_distribution:
                grade_distribution[letter] += 1

        # Format results for template
        results_list = []
        for submission_id, result in grading_results.items():
            results_list.append(
                {
                    "submission_id": submission_id,
                    "filename": result.get("filename", "Unknown"),
                    "score": result.get("score", 0),
                    "letter_grade": result.get("letter_grade", "F"),
                    "total_questions": len(result.get("question_scores", [])),
                    "graded_at": result.get("timestamp", ""),
                }
            )

        # Sort results by score (highest first)
        results_list.sort(key=lambda x: x["score"], reverse=True)

        context = {
            "page_title": "Grading Results",
            "has_results": bool(grading_results),
            "successful_grades": total_submissions,
            "batch_summary": {
                "total_submissions": total_submissions,
                "average_score": round(avg_score, 1),
                "highest_score": highest_score,
                "lowest_score": lowest_score,
                "score_distribution": grade_distribution,
            },
            "results_list": results_list,
        }

        return render_template("results.html", **context)

    except Exception as e:
        logger.error(f"Error viewing results: {str(e)}")
        flash("Error loading results. Please try again.", "error")
        return redirect(url_for("dashboard"))


@app.route("/api/process-ai-grading", methods=["POST"])
@csrf.exempt
def process_ai_grading():
    max_questions = request.json.get("max_questions", None)
    """API endpoint to process unified AI-powered mapping and grading with progress tracking."""
    try:
        guide_id = request.json.get("guide_id")
        submission_ids = request.json.get("submission_ids", [])

        if not guide_id or not submission_ids:
            return jsonify({"error": "Missing guide ID or submission IDs"}), 400

        guide = MarkingGuide.query.get(guide_id)
        if not guide:
            return jsonify({"error": "Marking guide not found"}), 404

        submissions = Submission.query.filter(Submission.id.in_(submission_ids)).all()
        if not submissions:
            return jsonify({"error": "No submissions found for the provided IDs"}), 404

        # Check if services are available
        if not mapping_service:
            return jsonify({"error": "AI services not available"}), 503

        # Process AI grading (mapping + grading combined)
        grading_results = {}
        successful_gradings = 0
        failed_gradings = 0

        # Get guide content from multiple sources
        guide_content = guide.content_text

        if not guide_content:
            return jsonify({"error": "Guide content not available"}), 400

        # Process each submission with combined AI mapping and grading
        for submission in submissions:
            submission_id = submission.get("id")
            if not submission_id:
                continue

            try:
                # Get submission data from database
                db_submission = next(
                    (s for s in submissions if s.id == submission_id), None
                )
                if not db_submission:
                    logger.warning(
                        f"No data found for submission {submission_id} in the provided list."
                    )
                    failed_gradings += 1
                    continue

                submission_data = {
                    "filename": db_submission.filename,
                    "content": db_submission.content_text,
                    "answers": db_submission.answers,
                }

                if not submission_data:
                    try:
                        db_submission = Submission.query.get(submission_id)
                        if db_submission:
                            submission_data = {
                                "filename": db_submission.filename,
                                "content": db_submission.content_text,
                                "answers": db_submission.answers,
                            }
                    except Exception as e:
                        logger.warning(
                            f"Could not retrieve submission from database: {str(e)}"
                        )

                if not submission_data:
                    logger.warning(f"No data found for submission {submission_id}")
                    failed_gradings += 1
                    continue

                # Get submission content
                submission_content = submission_data.get("content", "")
                # If content is empty but answers exist, convert answers to a string representation
                if not submission_content and submission_data.get("answers"):
                    # Check if answers is already a string (e.g., from a previous JSON.dumps)
                    if isinstance(submission_data["answers"], str):
                        submission_content = submission_data["answers"]
                    else:
                        # If it's a dict/JSON object, convert it to a string
                        try:
                            submission_content = json.dumps(submission_data["answers"])
                        except TypeError as e:
                            logger.error(f"Error converting answers to JSON string: {e}")
                            submission_content = ""
                elif not submission_content and not submission_data.get("answers"):
                    logger.warning(f"Submission {submission_id} has no content and no answers.")
                    failed_gradings += 1
                    continue

                if not submission_content:
                    logger.warning(f"No content found for submission {submission_id}")
                    failed_gradings += 1
                    continue

                # Use grading service for combined mapping and grading
                try:
                    logger.info(
                        f"Starting AI processing for submission {submission_id}"
                    )

                    # The grading service internally handles mapping and grading
                    grading_result, grading_error = grading_service.grade_submission(
                        guide_content, submission_content, max_questions=max_questions
                    )

                    if grading_error:
                        logger.error(
                            f"AI grading failed for submission {submission_id}: {grading_error}"
                        )
                        failed_gradings += 1
                        continue

                    if grading_result and grading_result.get("status") == "success":
                        # Store comprehensive grading results
                        grading_results[submission_id] = {
                            "filename": submission.get("filename", "Unknown"),
                            "status": "completed",
                            "timestamp": datetime.now().isoformat(),
                            "score": grading_result.get("score", 0),
                            "percentage": grading_result.get("percentage", 0),
                            "max_score": grading_result.get("max_score", 0),
                            "feedback": grading_result.get("feedback", ""),
                            "criteria_scores": grading_result.get(
                                "criteria_scores", []
                            ),
                            "mappings": grading_result.get("mappings", []),
                            "metadata": grading_result.get("metadata", {}),
                        }
                        # Save grading result to database
                        try:
                            new_grading_result = GradingResult(
                                submission_id=submission_id,
                                status=res.get("status", "error"),
                                mapping_id=grading_result.get(
                                    "mapping_id"
                                ),  # Assuming mapping_id is returned
                                score=grading_result.get("score", 0),
                                max_score=grading_result.get("max_score", 0),
                                percentage=grading_result.get("percentage", 0),
                                feedback=grading_result.get("feedback", ""),
                                detailed_feedback=grading_result.get(
                                    "criteria_scores", []
                                ),  # Or a more appropriate field
                            )
                            db.session.add(new_grading_result)
                            db.session.commit()
                            successful_gradings += 1
                            logger.info(
                                f"AI processing completed for {submission_id}: {grading_result.get('percentage', 0)}%"
                            )
                        except Exception as db_e:
                            db.session.rollback()
                            logger.error(
                                f"Database error saving grading result for {submission_id}: {str(db_e)}"
                            )
                            failed_gradings += 1
                            continue
                    else:
                        logger.error(
                            f"Invalid grading result for submission {submission_id}"
                        )
                        failed_gradings += 1

                except Exception as e:
                    logger.error(
                        f"Error in AI processing for submission {submission_id}: {str(e)}"
                    )
                    failed_gradings += 1
                    continue

            except Exception as e:
                logger.error(f"Error processing submission {submission_id}: {str(e)}")
                failed_gradings += 1
                continue

        # Calculate overall statistics
        total_score = sum(result.get("score", 0) for result in grading_results.values())
        total_max_score = sum(
            result.get("max_score", 0) for result in grading_results.values()
        )
        average_percentage = (
            sum(result.get("percentage", 0) for result in grading_results.values())
            / len(grading_results)
            if grading_results
            else 0
        )

        # Add to recent activity
        activity = session.get("recent_activity", [])
        activity.insert(
            0,
            {
                "type": "ai_grading_complete",
                "message": f"AI processing completed: {successful_gradings} successful, {failed_gradings} failed",
                "timestamp": datetime.now().isoformat(),
                "icon": "check",
            },
        )
        session["recent_activity"] = activity[:10]

        return jsonify(
            {
                "success": True,
                "message": f"AI processing completed: {successful_gradings} successful, {failed_gradings} failed",
                "results": grading_results,
                "summary": {
                    "successful": successful_gradings,
                    "failed": failed_gradings,
                    "total": len(submissions),
                    "total_score": total_score,
                    "total_max_score": total_max_score,
                    "average_percentage": round(average_percentage, 1),
                },
            }
        )

    except Exception as e:
        logger.error(f"Error in process_ai_grading: {str(e)}")
        return jsonify({"error": f"AI processing failed: {str(e)}"}), 500


@app.route("/api/process-unified-ai", methods=["POST"])
@login_required
@csrf.exempt
def process_unified_ai():
    """API endpoint for unified AI processing with real-time progress tracking."""
    try:
        logger.info("Starting unified AI processing endpoint")

        # Get max_questions from request, default to None if not provided
        data = request.get_json()
        max_questions = data.get("max_questions")
        logger.info(f"Received max_questions: {max_questions}")

        # Check session data with detailed logging
        guide_uploaded = session.get("guide_uploaded", False)
        submissions = session.get("submissions", [])
        guide_data = session.get("guide_data")
        guide_content = session.get("guide_raw_content", "")

        logger.info(f"Session data check:")
        logger.info(f"  - guide_uploaded: {guide_uploaded}")
        logger.info(f"  - submissions count: {len(submissions)}")
        logger.info(f"  - guide_data available: {guide_data is not None}")
        logger.info(f"  - guide_content length: {len(guide_content)}")

        # Check if we have the minimum required data
        if not guide_uploaded and not guide_data:
            logger.warning("No guide uploaded or available in session")
            return (
                jsonify(
                    {
                        "error": "No marking guide available. Please upload a marking guide first.",
                        "details": "guide_not_uploaded",
                    }
                ),
                400,
            )

        if not submissions or len(submissions) == 0:
            logger.warning("No submissions available in session")
            return (
                jsonify(
                    {
                        "error": "No submissions available. Please upload submissions first.",
                        "details": "no_submissions",
                    }
                ),
                400,
            )

        # Get guide and submissions from session or storage
        guide_id = session.get("guide_id")
        submissions = session.get("submissions", [])

        if not guide_id or not submissions:
            return jsonify({"error": "Missing guide or submissions data"}), 400

        # Retrieve guide from database to ensure we have the latest content
        guide = MarkingGuide.query.get(guide_id)
        if not guide:
            logger.warning(f"Marking guide with ID {guide_id} not found in DB.")
            return jsonify({"error": "Marking guide not found."}), 404

        # Construct guide_data from the retrieved guide object
        guide_data = {
            "raw_content": guide.content_text,  # Use content_text from DB
            "filename": guide.filename,
            "questions": guide.questions,
            "total_marks": guide.total_marks,
            "extraction_method": "db_retrieval",
            "processed_at": datetime.now().isoformat(),
        }
        guide_content = guide.content_text # Ensure guide_content is directly from DB

        # Check if services are available
        if not mapping_service:
            return jsonify({"error": "AI services not available"}), 503

        if not guide_content:
            logger.warning("Marking guide content is empty after retrieval from DB.")
            return (
                jsonify(
                    {
                        "error": "Marking guide content is empty. Please ensure the guide was processed correctly.",
                        "details": "guide_content_empty",
                    }
                ),
                400,
            )

        logger.info(
            f"Starting unified AI processing for {len(submissions)} submissions"
        )

        # Initialize unified AI service with error handling
        try:
            logger.info("Importing unified AI services...")
            from src.services.unified_ai_service import UnifiedAIService
            from src.services.progress_tracker import progress_tracker

            logger.info("Services imported successfully")

            unified_ai_service = UnifiedAIService(
                mapping_service=mapping_service,
                grading_service=(
                    grading_service if "grading_service" in globals() else None
                ),
                llm_service=llm_service if "llm_service" in globals() else None,
            )
            logger.info("Unified AI service created successfully")
        except ImportError as e:
            logger.error(f"Failed to import unified AI services: {str(e)}")
            return jsonify({"error": f"Service import failed: {str(e)}"}), 500
        except Exception as e:
            logger.error(f"Failed to create unified AI service: {str(e)}")
            return jsonify({"error": f"Service creation failed: {str(e)}"}), 500

        # Create progress tracking session with error handling
        try:
            session_id = session.sid  # Use SecureFlaskSession's sid property
            logger.info(f"Creating progress session for {len(submissions)} submissions")
            progress_id = progress_tracker.create_session(session_id, len(submissions))
            logger.info(f"Progress session created: {progress_id}")

            # Store progress ID in session for frontend polling
            session["current_progress_id"] = progress_id

            # Create progress callback
            progress_callback = progress_tracker.create_progress_callback(progress_id)
            logger.info("Progress callback created")
        except Exception as e:
            logger.error(f"Failed to create progress tracking: {str(e)}")
            return jsonify({"error": f"Progress tracking failed: {str(e)}"}), 500

        progress_id = None  # Initialize progress_id to None
        # Process with unified AI service with detailed error handling
        try:
            session_id = session.sid  # Use SecureFlaskSession's sid property
            logger.info(f"Creating progress session for {len(submissions)} submissions")
            progress_id = progress_tracker.create_session(session_id, len(submissions))
            logger.info(f"Progress session created: {progress_id}")

            # Store progress ID in session for frontend polling
            session["current_progress_id"] = progress_id

            # Create progress callback
            progress_callback = progress_tracker.create_progress_callback(progress_id)
            logger.info("Progress callback created")

            logger.info("Starting unified AI processing...")
            result, error = unified_ai_service.process_unified_ai_grading(
                marking_guide_content=guide_data,
                submissions=submissions,
                progress_callback=progress_callback,
                max_questions=max_questions,
            )
            logger.info("Unified AI processing completed")

            if error:
                logger.error(f"Unified AI processing returned error: {error}")
                return jsonify({"error": error}), 500

            # Save results to database
            from src.database.models import GradingResult, Mapping, Submission, db

            for res in result.get("results", []):
                submission_id = res.get("submission_id")
                submission = Submission.query.get(submission_id)
                if not submission:
                    logger.warning(
                        f"Submission with ID {submission_id} not found for saving results. Skipping."
                    )
                    continue

                guide_id = request.json.get(
                    "guide_id"
                )  # Assuming guide_id is available from the request

                # Update submission processing status based on AI grading result
                # This ensures the frontend accurately reflects the grading outcome
                submission.processing_status = res.get("status", "error")

                # Process individual mappings and their grading results
                for mapping_data in res.get("mappings", []):
                    # Create and save Mapping object
                    new_mapping = Mapping(
                        submission_id=submission_id,
                        guide_question_id=mapping_data.get("guide_id"),
                        guide_question_text=mapping_data.get("guide_text"),
                        submission_answer=mapping_data.get("submission_answer"),
                        max_score=mapping_data.get("max_score"),
                        match_score=mapping_data.get("match_score"),
                        match_reason=mapping_data.get("match_reason"),
                        mapping_method="llm",  # Assuming LLM is the method
                    )
                    db.session.add(new_mapping)
                    db.session.flush()  # Flush to get the ID for the new_mapping

                    # Create and save GradingResult object for this mapping
                    grading_result = GradingResult(
                        submission_id=submission_id,
                        marking_guide_id=guide_id,
                        mapping_id=new_mapping.id,
                        score=mapping_data.get("grade_score", 0),
                        max_score=mapping_data.get("max_score", 0),
                        percentage=mapping_data.get("percentage", 0),
                        feedback=mapping_data.get("feedback", ""),
                        detailed_feedback=mapping_data.get("detailed_feedback", {}),
                        progress_id=session[
                            "current_progress_id"
                        ],  # Link to the progress session
                        confidence=mapping_data.get("confidence", 0.0),
                        grading_method="llm",
                    )
                    db.session.add(grading_result)

            # Retrieve the submission object and update its status
            submission = Submission.query.get(submission_id)
            if submission:
                submission.processing_status = "completed"
                db.session.add(submission)

            db.session.commit()  # Commit all changes for this submission, including submission status

            # After committing, refresh the session's submissions to reflect the updated status
            # This ensures the UI gets the latest data on page reload

            # Re-fetch recent submissions to ensure session data is fresh
            if current_user.is_authenticated:
                recent_submissions = (
                    Submission.query.filter_by(user_id=current_user.id)
                    .order_by(Submission.created_at.desc())
                        .all()
                )
                session["submissions"] = [s.to_dict() for s in recent_submissions]

            progress_tracker.complete_session(progress_id, success=True)

        except Exception as e:
            db.session.rollback()
            logger.error(
                f"Error during unified AI processing or saving results: {str(e)}"
            )
            if progress_id:
                progress_tracker.complete_session(
                    progress_id, success=False, message=f"Processing failed: {str(e)}"
                )
            return jsonify({"error": f"Processing failed: {str(e)}"}), 500
        finally:
            pass  # The complete_session is already called in try/except blocks

        session["last_grading_progress_id"] = (
            progress_id  # Store the progress_id for viewing results
        )
        session["last_grading_result"] = (
            True  # Set this to activate the View Results button
        )
        session['guide_id'] = guide_id # Store guide_id in session

        return (
            jsonify(
                {
                    "success": True,
                    "progress_id": progress_id,
                    "summary": result.get("summary"),
                }
            ),
            200,
        )

    except Exception as e:
        logger.error(f"Error in process_unified_ai: {str(e)}")
        return jsonify({"error": f"Unified AI processing failed: {str(e)}"}), 500


@app.route("/api/progress/<progress_id>", methods=["GET"])
@csrf.exempt
def get_progress(progress_id):
    """API endpoint to get real-time progress updates."""
    try:
        from src.services.progress_tracker import progress_tracker

        progress_update = progress_tracker.get_progress(progress_id)

        if not progress_update:
            return jsonify({"error": "Progress ID not found"}), 404

        # Convert progress update to dictionary
        from dataclasses import asdict

        progress_data = asdict(progress_update)

        return jsonify({"success": True, "progress": progress_data})

    except Exception as e:
        logger.error(f"Error getting progress: {str(e)}")
        return jsonify({"error": f"Failed to get progress: {str(e)}"}), 500


@app.route("/api/progress/<progress_id>/history", methods=["GET"])
@csrf.exempt
def get_progress_history(progress_id):
    """API endpoint to get full progress history."""
    try:
        from src.services.progress_tracker import progress_tracker

        history = progress_tracker.get_progress_history(progress_id)

        if not history:
            return jsonify({"error": "Progress ID not found"}), 404

        # Convert progress updates to dictionaries
        from dataclasses import asdict

        history_data = [asdict(update) for update in history]

        return jsonify(
            {
                "success": True,
                "history": history_data,
                "total_updates": len(history_data),
            }
        )

    except Exception as e:
        logger.error(f"Error getting progress history: {str(e)}")
        return jsonify({"error": f"Failed to get progress history: {str(e)}"}), 500


def get_letter_grade(score):
    """Convert numeric score to letter grade."""
    if score >= 97:
        return "A+"
    elif score >= 93:
        return "A"
    elif score >= 90:
        return "A-"
    elif score >= 87:
        return "B+"
    elif score >= 83:
        return "B"
    elif score >= 80:
        return "B-"
    elif score >= 77:
        return "C+"
    elif score >= 73:
        return "C"
    elif score >= 70:
        return "C-"
    elif score >= 67:
        return "D+"
    elif score >= 63:
        return "D"
    elif score >= 60:
        return "D-"
    else:
        return "F"


# Additional routes for enhanced functionality
<<<<<<< HEAD
@app.route("/marking-guides")
=======
@app.route('/marking-guides', endpoint='view_marking_guides')
>>>>>>> bfcffc07
@login_required
def view_marking_guides():
    """View marking guide library with optimized performance and authentication."""
<<<<<<< HEAD
    try:
        guides = []

        # Get stored guides from database (optimized)
        try:
            from src.database.models import MarkingGuide

            current_user = get_current_user()
            if current_user:
                # Use efficient database query
                db_guides = (
                    MarkingGuide.query.filter_by(
                        user_id=current_user.id, is_active=True
                    )
                    .order_by(MarkingGuide.created_at.desc())
                    .limit(50)
                    .all()
                )

                for guide in db_guides:
                    guide_data = {
                        "id": str(guide.id),  # Ensure ID is a string
                        "name": guide.title,  # For backward compatibility
                        "title": guide.title,  # Primary field
                        "filename": guide.filename,
                        "description": guide.description
                        or f"Database guide - {guide.title}",
                        "questions": guide.questions or [],
                        "total_marks": guide.total_marks or 0,
                        "extraction_method": "database",
                        "created_at": guide.created_at.isoformat(),
                        "created_by": current_user.username,
                        "is_session_guide": False,
                    }
                    guides.append(guide_data)
                    logger.debug(
                        f"Added guide to list: ID={guide_data['id']}, Title={guide_data['title']}"
                    )
                logger.info(f"Loaded {len(db_guides)} guides from database")
        except Exception as db_error:
            logger.error(f"Error loading guides from database: {str(db_error)}")

        # Calculate statistics
        total_guides = len(guides)
        total_questions = sum(len(guide.get("questions", [])) for guide in guides)
        total_marks_all = sum(guide.get("total_marks", 0) for guide in guides)

        # Get extraction method statistics
        extraction_methods = {}
        for guide in guides:
            method = guide.get("extraction_method", "unknown")
            extraction_methods[method] = extraction_methods.get(method, 0) + 1

        # Ensure all guides have proper fields and valid IDs
        valid_guides = []
        for guide in guides:
            if "extraction_method" not in guide or not guide["extraction_method"]:
                guide["extraction_method"] = "unknown"

            # Ensure ID is valid and not None
            if not guide.get("id") or guide["id"] in [None, "None", ""]:
                logger.warning(f"Guide with invalid ID found, skipping: {guide}")
                continue  # Skip guides with invalid IDs

            # Ensure title/name exists
            if not guide.get("title") and not guide.get("name"):
                guide["title"] = guide.get("filename", "Untitled Guide")
                guide["name"] = guide["title"]

            # Sanitize text fields to prevent JSON parsing issues
            def sanitize_text(text):
                if not text:
                    return text
                # Remove control characters that can break JSON
                # Remove control characters except tab, newline, and carriage return
                # Using a loop for character-by-character check instead of regex
                cleaned_text = []
                for char_code in str(text).encode("utf-8"):
                    if char_code >= 32 or char_code in (
                        9,
                        10,
                        13,
                    ):  # Allow tab (9), newline (10), carriage return (13)
                        cleaned_text.append(chr(char_code))
                text = "".join(cleaned_text)
                return text

            # Sanitize all text fields
            guide["title"] = sanitize_text(guide.get("title", ""))
            guide["name"] = sanitize_text(guide.get("name", ""))
            guide["filename"] = sanitize_text(guide.get("filename", ""))
            guide["description"] = sanitize_text(guide.get("description", ""))
            guide["created_by"] = sanitize_text(guide.get("created_by", ""))

            # Sanitize questions if they exist
            if guide.get("questions"):
                for question in guide["questions"]:
                    if isinstance(question, dict):
                        for key, value in question.items():
                            if isinstance(value, str):
                                question[key] = sanitize_text(value)

            valid_guides.append(guide)

        guides = valid_guides  # Use only valid guides

        context = {
            "page_title": "Marking Guide Library",
            "guides": guides,
            "saved_guides": guides,  # Template expects this variable
            "current_guide": session.get("guide_filename", None),
            "statistics": {
                "total_guides": total_guides,
                "total_questions": total_questions,
                "total_marks": total_marks_all,
                "extraction_methods": extraction_methods,
            },
        }

        return render_template("marking_guides.html", **context)
    except Exception as e:
        logger.error(f"Error loading guide library: {str(e)}")
        flash("Error loading guide library. Please try again.", "error")
        return redirect(url_for("dashboard"))

=======
    context = {
        'page_title': 'Marking Guide Library',
        'guides': [],
        'saved_guides': [],
        'current_guide': None,
        'statistics': {
            'total_guides': 0,
            'total_questions': 0,
            'total_marks': 0,
            'extraction_methods': {}
        }
    }
    return render_template('marking_guides.html', **context)
>>>>>>> bfcffc07

@app.route("/create-guide")
def create_guide():
    """Create new marking guide."""
    try:
        context = {"page_title": "Create Marking Guide"}
        return render_template("create_guide.html", **context)
    except Exception as e:
        logger.error(f"Error loading create guide page: {str(e)}")
        flash("Error loading create guide page. Please try again.", "error")
        return redirect(url_for("dashboard"))


@app.route("/guide/<guide_id>")
@login_required
def view_guide_content(guide_id):
    """View detailed content of a specific marking guide"""
    try:
        # Get current user
        current_user = get_current_user()
        if not current_user:
            flash("Please log in to view guides", "error")
            return redirect(url_for("auth.login"))

        # Get guide from database
        guide = MarkingGuide.query.filter_by(
            id=guide_id, user_id=current_user.id
        ).first()

        if not guide:
<<<<<<< HEAD
            flash("Marking guide not found", "error")
            return redirect(url_for("marking_guides"))
=======
            flash('Marking guide not found', 'error')
            return redirect(url_for('view_marking_guides'))
>>>>>>> bfcffc07

        # Prepare context for template
        context = {
            "page_title": f"Guide: {guide.title}",
            "guide": guide,
            "filename": guide.filename,
            "raw_content": guide.content_text or "No content available",
            "questions": guide.questions or [],
            "total_marks": guide.total_marks or 0,
            "created_at": guide.created_at.isoformat() if guide.created_at else None,
        }

        return render_template("guide_content.html", **context)

    except Exception as e:
        logger.error(f"Error viewing guide content: {str(e)}")
<<<<<<< HEAD
        flash("Error loading guide content. Please try again.", "error")
        return redirect(url_for("marking_guides"))

=======
        flash('Error loading guide content. Please try again.', 'error')
        return redirect(url_for('view_marking_guides'))
>>>>>>> bfcffc07

@app.route("/use_guide/<guide_id>")
@login_required
def use_guide(guide_id):
    """Set active marking guide for the session and enable dashboard components"""
    try:
        # Get current user
        current_user = get_current_user()
        if not current_user:
            flash("Please log in to use guides", "error")
            return redirect(url_for("auth.login"))

        # Get guide from database
        guide = MarkingGuide.query.filter_by(
            id=guide_id, user_id=current_user.id
        ).first()

        if not guide:
<<<<<<< HEAD
            flash("Marking guide not found", "error")
            return redirect(url_for("marking_guides"))
=======
            flash('Marking guide not found', 'error')
            return redirect(url_for('view_marking_guides'))
>>>>>>> bfcffc07

        # Set comprehensive session data for dashboard activation
        session["guide_id"] = guide.id
        _update_guide_uploaded_status(
            current_user.id
        )  # Critical for dashboard component activation
        session["guide_filename"] = guide.filename or guide.title
        session["guide_content"] = guide.content_text or ""
        session["guide_raw_content"] = guide.content_text or ""

        # Set guide data structure for AI processing
        session["guide_data"] = {
            "filename": guide.filename or guide.title,
            "questions": guide.questions or [],
            "total_marks": guide.total_marks or 0,
            "extraction_method": "database",
            "processed_at": (
                guide.created_at.isoformat()
                if guide.created_at
                else datetime.now().isoformat()
            ),
        }

        # Set current guide for backward compatibility
        session["current_guide"] = {
            "id": guide.id,
            "name": guide.title,
            "description": guide.description,
            "total_marks": guide.total_marks,
        }

        session.modified = True

        # Add to recent activity
        activity = session.get("recent_activity", [])
        activity.insert(
            0,
            {
                "type": "guide_loaded",
                "message": f"Loaded marking guide: {guide.title}",
                "timestamp": datetime.now().isoformat(),
                "icon": "check",
            },
        )
        session["recent_activity"] = activity[:10]

        logger.info(f"Guide loaded successfully: {guide.title} (ID: {guide.id})")
        flash(
            f'Marking guide "{guide.title}" loaded successfully! Dashboard components are now active.',
            "success",
        )
        return redirect(url_for("dashboard"))

    except SQLAlchemyError as e:
        logger.error(f"Database error in use_guide: {str(e)}")
<<<<<<< HEAD
        flash("Error accessing guide database", "error")
        return redirect(url_for("marking_guides"))
    except Exception as e:
        logger.error(f"Unexpected error in use_guide: {str(e)}")
        flash("An unexpected error occurred", "error")
        return redirect(url_for("marking_guides"))
=======
        flash('Error accessing guide database', 'error')
        return redirect(url_for('view_marking_guides'))
    except Exception as e:
        logger.error(f"Unexpected error in use_guide: {str(e)}")
        flash('An unexpected error occurred', 'error')
        return redirect(url_for('view_marking_guides'))
>>>>>>> bfcffc07


@app.route("/clear-session-guide", methods=["GET", "POST"])
@login_required
def clear_session_guide():
    """Clear the current session guide."""
    try:
        session.pop("guide_data", None)
        session.pop("guide_filename", None)
        session.pop("guide_raw_content", None)
        session.pop("guide_uploaded", None)
        session.pop("guide_id", None)
        session.modified = True
<<<<<<< HEAD
        flash("Session guide cleared successfully.", "success")
        return redirect(url_for("marking_guides"))
    except Exception as e:
        logger.error(f"Error clearing session guide: {str(e)}")
        flash("Error clearing session guide. Please try again.", "error")
        return redirect(url_for("marking_guides"))

=======
        flash('Session guide cleared successfully.', 'success')
        return redirect(url_for('view_marking_guides'))
    except Exception as e:
        logger.error(f"Error clearing session guide: {str(e)}")
        flash('Error clearing session guide. Please try again.', 'error')
        return redirect(url_for('view_marking_guides'))
>>>>>>> bfcffc07

@app.route("/view-submission/<submission_id>")
def view_submission_content(submission_id):
    """View content of a specific submission."""
    try:
        submissions = session.get("submissions", [])
        logger.info(
            f"Attempting to view submission {submission_id}. Total submissions in session: {len(submissions)}"
        )
        submission = next(
            (s for s in submissions if s.get("id") == submission_id), None
        )

        if not submission:
            logger.warning(f"Submission {submission_id} not found in session.")

        if not submission:
            flash("Submission not found.", "error")
            return redirect(url_for("view_submissions"))

        logger.info(
            f"Found submission {submission_id}. Filename: {submission.get('filename')}, Raw text length: {len(submission.get('raw_text', ''))}"
        )

        context = {
            "page_title": f'Submission: {submission.get("filename", "Unknown")}',
            "submission_id": submission_id,
            "filename": submission.get("filename", "Unknown"),
            "raw_text": submission.get("content_text", ""),
            "extracted_answers": submission.get("extracted_answers", {}),
            "processed": submission.get("processed", False),
            "uploaded_at": submission.get("upload_date", ""),
            "file_size": submission.get("size_mb", 0) * 1024,  # Convert to KB
        }
        return render_template("submission_content.html", **context)
    except Exception as e:
        logger.error(f"Error viewing submission content: {str(e)}")
        flash("Error loading submission content. Please try again.", "error")
        return redirect(url_for("view_submissions"))


@app.route("/settings")
def settings():
    """Application settings page."""
    try:
        # Default settings
        default_settings = {
            "max_file_size": 16,
            "allowed_formats": [
                ".pdf",
                ".docx",
                ".doc",
                ".jpg",
                ".jpeg",
                ".png",
                ".tiff",
                ".bmp",
                ".gif",
            ],
            "auto_process": True,
            "save_temp_files": False,
            "notification_level": "all",
            "theme": "light",
            "language": "en",
        }

        # Available options
        available_formats = [
            ".pdf",
            ".docx",
            ".doc",
            ".txt",
            ".jpg",
            ".jpeg",
            ".png",
            ".tiff",
            ".bmp",
            ".gif",
        ]
        notification_levels = [
            {"value": "all", "label": "All Notifications"},
            {"value": "important", "label": "Important Only"},
            {"value": "errors", "label": "Errors Only"},
            {"value": "none", "label": "No Notifications"},
        ]
        themes = [
            {"value": "light", "label": "Light Theme"},
            {"value": "dark", "label": "Dark Theme"},
            {"value": "auto", "label": "Auto (System)"},
        ]
        languages = [
            {"value": "en", "label": "English"},
            {"value": "es", "label": "Spanish"},
            {"value": "fr", "label": "French"},
            {"value": "de", "label": "German"},
        ]

        context = {
            "page_title": "Settings",
            "settings": default_settings,
            "available_formats": available_formats,
            "notification_levels": notification_levels,
            "themes": themes,
            "languages": languages,
            "service_status": get_service_status(),
            "storage_stats": get_storage_stats(),
        }
        return render_template("settings.html", **context)
    except Exception as e:
        logger.error(f"Error loading settings: {str(e)}")
        flash("Error loading settings. Please try again.", "error")
        return redirect(url_for("dashboard"))


@app.route("/api/export-results")
@csrf.exempt
def export_results():
    """API endpoint to export grading results."""
    try:
        if not session.get("grading_results"):
            return (
                jsonify({"success": False, "error": "No grading results available"}),
                404,
            )

        grading_results = session.get("grading_results", {})

        # Format data for export
        export_data = {
            "batch_summary": {
                "total_submissions": len(grading_results),
                "average_score": session.get("last_score", 0),
                "timestamp": datetime.now().isoformat(),
                "guide_id": session.get("guide_id", ""),
                "guide_filename": session.get("guide_filename", ""),
            },
            "results": [],
        }

        # Add individual results
        for submission_id, result in grading_results.items():
            export_data["results"].append(
                {
                    "submission_id": submission_id,
                    "filename": result.get("filename", "Unknown"),
                    "score": result.get("score", 0),
                    "letter_grade": result.get("letter_grade", "F"),
                    "feedback": result.get("feedback", ""),
                    "strengths": result.get("strengths", []),
                    "weaknesses": result.get("weaknesses", []),
                    "question_scores": result.get("question_scores", []),
                    "timestamp": result.get("timestamp", datetime.now().isoformat()),
                }
            )

        # Generate filename for export
        timestamp = datetime.now().strftime("%Y%m%d_%H%M%S")
        filename = f"exam_results_{timestamp}.json"

        # Note: results_storage service is not available
        # Results are returned directly to the client
        logger.info(f"Results prepared for export: {filename}")

        return jsonify(
            {
                "success": True,
                "message": "Results exported successfully",
                "filename": filename,
                "data": export_data,
            }
        )

    except Exception as e:
        logger.error(f"Error exporting results: {str(e)}")
        return jsonify({"success": False, "error": "Internal server error"}), 500


@app.route("/delete-guide/<guide_id>")
@login_required
def delete_guide(guide_id):
    """Delete a marking guide (legacy route for backward compatibility)."""
    try:
        # Get current user
        current_user = get_current_user()
        if not current_user:
            flash("Please log in to delete guides", "error")
            return redirect(url_for("auth.login"))

        # Get guide from database
        guide = MarkingGuide.query.filter_by(
            id=guide_id, user_id=current_user.id
        ).first()

        if not guide:
<<<<<<< HEAD
            flash("Marking guide not found", "error")
            return redirect(url_for("marking_guides"))
=======
            flash('Marking guide not found', 'error')
            return redirect(url_for('view_marking_guides'))
>>>>>>> bfcffc07

        # Store guide name for flash message
        guide_name = guide.title

        # Check if this guide is currently active in session
        current_guide_id = session.get("guide_id")
        was_active_guide = str(current_guide_id) == str(guide_id)

        # Delete the guide
        db.session.delete(guide)
        db.session.commit()

        # Clear session if this was the active guide
        if was_active_guide:
            session.pop("guide_id", None)
            session.pop("guide_uploaded", None)
            session.pop("guide_filename", None)
            session.pop("guide_data", None)
            session.modified = True
            logger.info(f"Cleared active guide from session: {guide_name}")

        # After deletion, update guide_uploaded status
        _update_guide_uploaded_status(current_user.id)
        if not session.get("guide_uploaded", True):
            flash(
                f'Active guide "{guide_name}" deleted and cleared from session',
                "warning",
            )
        else:
            flash(f'Marking guide "{guide_name}" deleted successfully', "success")

        logger.info(f"Guide deleted successfully: {guide_name} (ID: {guide_id})")
<<<<<<< HEAD
        return redirect(url_for("marking_guides"))
=======
        return redirect(url_for('view_marking_guides'))
>>>>>>> bfcffc07

    except SQLAlchemyError as e:
        logger.error(f"Database error in delete_guide: {str(e)}")
        db.session.rollback()
<<<<<<< HEAD
        flash("Error deleting guide from database", "error")
        return redirect(url_for("marking_guides"))
    except Exception as e:
        logger.error(f"Unexpected error in delete_guide: {str(e)}")
        flash("An unexpected error occurred while deleting the guide", "error")
        return redirect(url_for("marking_guides"))
=======
        flash('Error deleting guide from database', 'error')
        return redirect(url_for('view_marking_guides'))
    except Exception as e:
        logger.error(f"Unexpected error in delete_guide: {str(e)}")
        flash('An unexpected error occurred while deleting the guide', 'error')
        return redirect(url_for('view_marking_guides'))
>>>>>>> bfcffc07


@app.route("/api/delete-guide", methods=["POST"])
@csrf.exempt
@login_required
def api_delete_guide():
    """AJAX endpoint to delete a marking guide."""
    try:
        # Get guide ID from request
        data = request.get_json()
        if not data or "guide_id" not in data:
            return jsonify({"success": False, "error": "Guide ID is required"}), 400

        guide_id = data["guide_id"]

        # Get current user
        current_user = get_current_user()
        if not current_user:
            return jsonify({"success": False, "error": "Authentication required"}), 401

        # Get guide from database
        guide = MarkingGuide.query.filter_by(
            id=guide_id, user_id=current_user.id
        ).first()

        if not guide:
            return jsonify({"success": False, "error": "Marking guide not found"}), 404

        # Store guide name for response
        guide_name = guide.title

        # Check if this guide is currently active in session
        current_guide_id = session.get("guide_id")
        was_active_guide = str(current_guide_id) == str(guide_id)

        # Delete the guide
        db.session.delete(guide)
        db.session.commit()

        # Clear session if this was the active guide
        if was_active_guide:
            session.pop("guide_id", None)
            session.pop("guide_uploaded", None)
            session.pop("guide_filename", None)
            session.pop("guide_data", None)
            session.modified = True
            logger.info(f"Cleared active guide from session: {guide_name}")

        logger.info(
            f"Guide deleted successfully via API: {guide_name} (ID: {guide_id})"
        )

        # After deletion, update guide_uploaded status
        _update_guide_uploaded_status(current_user.id)

        return jsonify(
            {
                "success": True,
                "message": f'Marking guide "{guide_name}" deleted successfully',
                "guide_id": guide_id,
                "guide_name": guide_name,
                "was_active_guide": was_active_guide,  # Tell frontend if this was the active guide
            }
        )

    except SQLAlchemyError as e:
        logger.error(f"Database error in api_delete_guide: {str(e)}")
        db.session.rollback()
        return (
            jsonify(
                {
                    "success": False,
                    "error": "Database error occurred while deleting guide",
                }
            ),
            500,
        )
    except Exception as e:
        logger.error(f"Unexpected error in api_delete_guide: {str(e)}")
        return jsonify({"success": False, "error": "An unexpected error occurred"}), 500


@app.route("/api/service-status")
@csrf.exempt
def api_service_status():
    """API endpoint to check service status asynchronously."""
    try:
        status = get_service_status()
        return jsonify({"success": True, "status": status, "timestamp": time.time()})
    except Exception as e:
        logger.error(f"Error getting service status: {str(e)}")
        return (
            jsonify(
                {
                    "success": False,
                    "error": str(e),
                    "status": {
                        "ocr_status": False,
                        "llm_status": False,
                        "storage_status": False,
                        "config_status": True,
                    },
                }
            ),
            500,
        )


@app.route("/api/delete-submission", methods=["POST"])
@csrf.exempt
def delete_submission():
    """API endpoint to delete a submission."""
    try:
        logger.info(f"Delete submission request - Headers: {request.headers}")
        logger.info(f"Delete submission request - Data: {request.data}")
        submission_id = request.json.get("submission_id")
        if not submission_id:
            logger.warning("Delete submission: No submission_id provided.")
            return (
                jsonify({"success": False, "message": "No submission ID provided."}),
                400,
            )

        current_user = get_current_user()
        if not current_user:
            logger.warning(
                f"Delete submission: Unauthorized attempt from IP: {request.remote_addr}"
            )
            return (
                jsonify({"success": False, "message": "Authentication required."}),
                401,
            )

        try:
            submission = Submission.query.filter_by(
                id=submission_id, user_id=current_user.id
            ).first()
            if submission:
                db.session.delete(submission)
                db.session.commit()
                logger.info(
                    f"Submission {submission_id} deleted successfully from database for user {current_user.id}."
                )
                add_recent_activity(
                    "submission_deleted",
                    f"Submission {submission_id[:8]}... deleted.",
                    "trash",
                )
                return jsonify(
                    {"success": True, "message": "Submission deleted successfully."}
                )
            else:
                logger.warning(
                    f"Submission {submission_id} not found or unauthorized for user {current_user.id}."
                )
                return (
                    jsonify(
                        {
                            "success": False,
                            "message": "Submission not found or unauthorized.",
                        }
                    ),
                    404,
                )

        except SQLAlchemyError as e:
            db.session.rollback()
            logger.error(
                f"Database error deleting submission {submission_id} for user {current_user.id}: {str(e)}"
            )
            return (
                jsonify(
                    {
                        "success": False,
                        "message": "Database error occurred while deleting submission.",
                    }
                ),
                500,
            )

    except Exception as e:
        logger.error(f"Error deleting submission: {str(e)}")
        return jsonify({"success": False, "message": "Internal server error."}), 500


@app.route("/api/delete-grading-result", methods=["POST"])
@csrf.exempt
def delete_grading_result():
    """API endpoint to delete a grading result."""
    try:
        grading_result_id = request.json.get("grading_result_id")
        if not grading_result_id:
            logger.warning("Delete grading result: No grading_result_id provided.")
            return (
                jsonify(
                    {"success": False, "message": "No grading result ID provided."}
                ),
                400,
            )

        grading_result = GradingResult.query.get(grading_result_id)
        if grading_result:
            db.session.delete(grading_result)
            db.session.commit()
            logger.info(
                f"Grading result {grading_result_id} deleted successfully from database."
            )
            add_recent_activity(
                "grading_result_deleted",
                f"Grading result {grading_result_id[:8]}... deleted.",
                "trash",
            )
            return jsonify(
                {"success": True, "message": "Grading result deleted successfully."}
            )
        else:
            logger.warning(
                f"Grading result {grading_result_id} not found for deletion."
            )
            return (
                jsonify({"success": False, "message": "Grading result not found."}),
                404,
            )

    except Exception as e:
        logger.error(f"Error deleting grading result: {str(e)}")
        return jsonify({"success": False, "message": "Internal server error."}), 500


@app.route("/api/clear-cache", methods=["POST"])
@csrf.exempt
def clear_cache():
    """API endpoint to clear application cache."""
    try:
        from utils.cache import cache_clear, cache_stats

        # Get cache stats before clearing
        stats_before = cache_stats()

        # Clear the cache
        cache_clear()

        # Get stats after clearing
        stats_after = cache_stats()

        logger.info(
            f"Cache cleared successfully. Entries before: {stats_before.get('total_entries', 0)}, after: {stats_after.get('total_entries', 0)}"
        )

        return jsonify(
            {
                "success": True,
                "message": "Cache cleared successfully",
                "stats": {
                    "entries_cleared": stats_before.get("total_entries", 0),
                    "cache_size_before": stats_before.get("total_entries", 0),
                    "cache_size_after": stats_after.get("total_entries", 0),
                },
            }
        )

    except Exception as e:
        logger.error(f"Error clearing cache: {str(e)}")
        return (
            jsonify({"success": False, "message": f"Error clearing cache: {str(e)}"}),
            500,
        )


@app.route("/api/cache/stats", methods=["GET"])
def get_cache_stats():
    """API endpoint to get cache statistics."""
    try:
        from utils.cache import cache_stats

        stats = cache_stats()

        return jsonify({"status": "ok", "cache_stats": stats})

    except Exception as e:
        logger.error(f"Error getting cache stats: {str(e)}")
        return (
            jsonify(
                {"status": "error", "message": f"Error getting cache stats: {str(e)}"}
            ),
            500,
        )


if __name__ == "__main__":
    print("[START] Starting Exam Grader Web Application...")

    # Get configuration values
    host = getattr(config, "HOST", "127.0.0.1")
    port = getattr(config, "PORT", 5000)
    debug = getattr(config, "DEBUG", True)

    print(logging_config.create_startup_summary(host=host, port=port))
    print(f"[DEBUG] Debug mode: {debug}")

    app.run(host=host, port=port, debug=debug)<|MERGE_RESOLUTION|>--- conflicted
+++ resolved
@@ -552,7 +552,7 @@
         return render_template("dashboard.html", **context)
     except Exception as e:
         logger.error(f"Error loading dashboard: {str(e)}")
-<<<<<<< HEAD
+
         flash("Error loading dashboard. Please try again.", "error")
         return render_template(
             "dashboard.html",
@@ -568,13 +568,7 @@
 
 
 @app.route("/upload-guide", methods=["GET", "POST"])
-=======
-        flash('Error loading dashboard. Please try again.', 'error')
-        # Render a generic error page or redirect to avoid re-rendering dashboard.html
-        return render_template('error.html', message='Error loading dashboard. Please try again.')
-
-@app.route('/upload-guide', methods=['GET', 'POST'])
->>>>>>> bfcffc07
+
 @login_required
 def upload_guide():
     """Upload and process marking guide."""
@@ -802,7 +796,7 @@
 @login_required
 def upload_submission():
     """Upload and process student submission."""
-<<<<<<< HEAD
+
     if request.method == "GET":
         return render_template("upload_submission.html", page_title="Upload Submission")
 
@@ -817,53 +811,11 @@
                 return jsonify({"success": False, "error": "No files selected."}), 400
             flash("No files selected.", "error")
             return redirect(request.url)
-=======
-    if request.method == 'GET':
-        # Fetch available marking guides for the dropdown
-        marking_guides = []
-        current_user = get_current_user()
-        if current_user:
-            try:
-                from src.database.models import MarkingGuide
-                marking_guides = MarkingGuide.query.filter_by(user_id=current_user.id).all()
-            except Exception as e:
-                logger.error(f"Error fetching marking guides: {str(e)}")
-                flash('Error loading marking guides.', 'error')
-        return render_template('upload_submission.html', page_title='Upload Submission', marking_guides=marking_guides)
-
-    try:
-        # Get form data
-        marking_guide_id = request.form.get('marking_guide_id')
-        processing_mode = request.form.get('processing_mode', 'sequential') # 'sequential' or 'parallel'
-        batch_size = int(request.form.get('batch_size', 5)) # Default batch size
-
-        # Validate marking guide selection
-        if not marking_guide_id:
-            flash('Please select a marking guide.', 'warning')
-            return jsonify({'status': 'error', 'error': 'No marking guide selected'}), 400
-
-        # Retrieve marking guide from DB
-        from src.database.models import MarkingGuide
-        marking_guide = MarkingGuide.query.get(marking_guide_id)
-        if not marking_guide or marking_guide.user_id != get_current_user().id:
-            flash('Invalid marking guide selected.', 'error')
-            return jsonify({'status': 'error', 'error': 'Invalid marking guide'}), 400
-
-        files = request.files.getlist('files[]') # Changed from 'file' to 'files[]' for multiple files
-        if not files or all(f.filename == '' for f in files):
-            logger.warning("No files selected for upload.")
-            flash('No files selected.', 'error')
-            return jsonify({'status': 'error', 'error': 'No files selected'}), 400
-
-        logger.info(f"Received {len(files)} files for upload.")
-        for f in files:
-            logger.debug(f"File received: {f.filename}, Content-Type: {f.content_type}, Size: {f.content_length}")
->>>>>>> bfcffc07
 
         temp_dir = str(config.files.temp_dir)
         os.makedirs(temp_dir, exist_ok=True)
 
-<<<<<<< HEAD
+
         uploaded_count = 0
         failed_count = 0
         submissions_data = session.get("submissions", [])
@@ -932,116 +884,7 @@
                 )
                 logger.debug(
                     f"Raw text content from parse_student_submission: {raw_text[:500] if raw_text else 'None'}"
-                )
-=======
-        # Initialize batch processing service
-        batch_service = BatchProcessingService(
-            parse_function=parse_student_submission,
-            ocr_service=ocr_service,
-            marking_guide=marking_guide # Pass the selected marking guide
-        )
-        logger.info(f"Batch processing initialized with OCR {'ENABLED' if config.ocr.enabled else 'DISABLED'}")
-
-        # Process files in batch
-        try:
-            logger.info("Starting batch processing...")
-            if not batch_service.parse_function:
-                logger.error("Parse function not configured in BatchProcessingService")
-                flash('Submission processing configuration error', 'error')
-                return jsonify({'status': 'error', 'error': 'Submission parser not initialized'}), 500
-
-            start_time = time.time()
-            results = batch_service.process_files_batch(
-                files=files,
-                temp_dir=temp_dir,
-                parallel=(processing_mode == 'parallel'), # Use processing_mode
-                batch_size=batch_size, # Use batch_size
-                progress_callback=lambda current, total: logger.info(f"Processed {current}/{total} files")
-            )
-            total_processing_time = time.time() - start_time
-
-            logger.info(f"Batch processing completed. Successful: {len(results.get('successful', []))}, Failed: {len(results.get('failed', []))}")
-            logger.debug(f"Batch processing results: {json.dumps(results, indent=2)}")
-
-            # Store successful submissions in the database
-            from src.database.models import Submission
-            current_user = get_current_user()
-            for res in results.get('successful', []):
-                try:
-                    submission = Submission(
-                        user_id=current_user.id,
-                        marking_guide_id=marking_guide.id,
-                        filename=res['filename'],
-                        file_path=res['file_path'],
-                        file_size=res['file_size'],
-                        file_type=res['file_type'],
-                        content_text=res['raw_text'],
-                        answers=res['answers'],
-                        processing_status='completed'
-                    )
-                    db.session.add(submission)
-                    db.session.commit()
-                    logger.info(f"Submission {res['filename']} saved to DB with ID {submission.id}")
-                except Exception as db_err:
-                    logger.error(f"Error saving submission {res['filename']} to DB: {str(db_err)}")
-                    db.session.rollback()
-                    # Add to failed results if DB save fails
-                    results['failed'].append({
-                        'filename': res['filename'],
-                        'success': False,
-                        'error': f'Failed to save to database: {str(db_err)}'
-                    })
-                    results['successful'].remove(res)
-
-            total_files = len(files)
-            successful_files = len(results.get('successful', []))
-            failed_files = len(results.get('failed', []))
-            success_rate = (successful_files / total_files * 100) if total_files > 0 else 0
-            average_time_per_file = (total_processing_time / total_files) if total_files > 0 else 0
-
-            summary = {
-                'total_files': total_files,
-                'successful_files': successful_files,
-                'failed_files': failed_files,
-                'success_rate': round(success_rate, 2),
-                'total_processing_time': round(total_processing_time, 2),
-                'average_time_per_file': round(average_time_per_file, 2)
-            }
-
-            # Return a summary of results for batch upload
-            return jsonify({'status': 'batch_completed', 'results': results, 'summary': summary}), 200
-
-        except Exception as e:
-            logger.exception("Exception during batch processing:") # Use logger.exception to get traceback
-            return jsonify({'status': 'error', 'error': f'An error occurred during file processing: {str(e)}'}), 500
-        finally:
-            # Clean up temporary files created during processing
-            # Ensure results is defined even if an exception occurred before its assignment
-            if 'results' in locals():
-                for file_data in results.get('successful', []) + results.get('failed', []):
-                    file_path = file_data.get('file_path')
-                    if file_path and os.path.exists(file_path):
-                        try:
-                            os.remove(file_path)
-                            logger.debug(f"Cleaned up temporary file: {file_path}")
-                        except OSError as e:
-                            logger.warning(f"Could not remove temporary file {file_path}: {str(e)}")
-            else:
-                logger.warning("Results variable not defined in finally block, skipping file cleanup.")
-
-    except Exception as e:
-        logger.error(f"Error uploading submission: {str(e)}")
-        return jsonify({'status': 'error', 'error': f'Error uploading submission: {str(e)}'}), 500
-
-@app.route('/api/marking-guides', methods=['GET'])
-@login_required
-def api_get_marking_guides():
-    """API endpoint to fetch available marking guides for the current user."""
-    try:
-        current_user = get_current_user()
-        if not current_user:
-            return jsonify({'error': 'Unauthorized'}), 401
->>>>>>> bfcffc07
+
 
         from src.database.models import MarkingGuide
         guides = MarkingGuide.query.filter_by(user_id=current_user.id).all()
@@ -1056,7 +899,7 @@
         logger.error(f"Error fetching marking guides via API: {str(e)}")
         return jsonify({'error': 'Internal server error'}), 500
 
-<<<<<<< HEAD
+
                 # Try to store in database first, fallback to session
                 try:
                     from src.database.models import Submission
@@ -1157,126 +1000,6 @@
             return jsonify({"success": False, "error": "Internal server error"}), 500
         flash("Error uploading submission. Please try again.", "error")
         return redirect(request.url)
-=======
-
-
-
-
-@app.route('/view-submission/<submission_id>')
-@login_required
-def view_submission(submission_id):
-    """View a specific submission."""
-    submission_data = session.get(f'submission_{submission_id}')
-    if not submission_data:
-        # Try to load from DB if not in session
-        from src.database.models import Submission
-        submission = Submission.query.get(submission_id)
-        if submission and submission.user_id == get_current_user().id:
-            submission_data = {
-                'filename': submission.filename,
-                'answers': submission.answers,
-                'raw_text': submission.content_text,
-                'db_stored': True
-            }
-            session[f'submission_{submission_id}'] = submission_data # Cache in session
-        else:
-            flash('Submission not found or you do not have permission to view it.', 'error')
-            return redirect(url_for('dashboard'))
-
-    return render_template('view_submission.html', submission=submission_data, page_title='View Submission')
-
-
-@app.route('/grade-submission/<submission_id>')
-@login_required
-def grade_submission(submission_id):
-    """Grade a specific submission."""
-    submission_data = session.get(f'submission_{submission_id}')
-    if not submission_data:
-        # Try to load from DB if not in session
-        from src.database.models import Submission
-        submission = Submission.query.get(submission_id)
-        if submission and submission.user_id == get_current_user().id:
-            submission_data = {
-                'filename': submission.filename,
-                'answers': submission.answers,
-                'raw_text': submission.content_text,
-                'db_stored': True
-            }
-            session[f'submission_{submission_id}'] = submission_data # Cache in session
-        else:
-            flash('Submission not found or you do not have permission to grade it.', 'error')
-            return redirect(url_for('dashboard'))
-
-    # For now, just display the extracted answers
-    return render_template('grade_submission.html', submission=submission_data, page_title='Grade Submission')
-
-
-@app.route('/recent-activity')
-@login_required
-def recent_activity():
-    """Recent activity page."""
-    activity = session.get('recent_activity', [])
-    return render_template('recent_activity.html', page_title='Recent Activity', activity=activity)
-
-
-
-
-
-@app.route('/logout')
-@login_required
-def logout():
-    """Log user out."""
-    logout_user()
-    flash('You have been logged out.', 'info')
-    return redirect(url_for('login'))
-
-
-@app.errorhandler(401)
-def unauthorized(error):
-    """Handle unauthorized access."""
-    flash('You need to be logged in to access this page.', 'warning')
-    return redirect(url_for('login'))
-
-
-@app.errorhandler(404)
-def page_not_found(error):
-    """Handle page not found errors."""
-    return render_template('404.html', page_title='Page Not Found'), 404
-
-
-@app.errorhandler(500)
-def internal_server_error(error):
-    """Handle internal server errors."""
-    db.session.rollback()
-    return render_template('500.html', page_title='Internal Server Error'), 500
-
-
-@app.context_processor
-def inject_user():
-    """Inject current user into all templates."""
-    return dict(current_user=get_current_user())
-
-
-@app.before_request
-def check_user_session():
-    """Ensure user session is valid before each request."""
-    user = get_current_user()
-    if user and user.is_authenticated and 'user_id' not in session:
-        logout_user()
-        flash('Your session has expired. Please log in again.', 'warning')
-        return redirect(url_for('login'))
-
-
-if __name__ == '__main__':
-    with app.app_context():
-        db.create_all()
-    app.run(debug=True, port=5000)
-
-
-
-
-
->>>>>>> bfcffc07
 
 
 @app.route("/submissions")
@@ -2020,15 +1743,12 @@
 
 
 # Additional routes for enhanced functionality
-<<<<<<< HEAD
+
 @app.route("/marking-guides")
-=======
-@app.route('/marking-guides', endpoint='view_marking_guides')
->>>>>>> bfcffc07
 @login_required
 def view_marking_guides():
     """View marking guide library with optimized performance and authentication."""
-<<<<<<< HEAD
+
     try:
         guides = []
 
@@ -2154,22 +1874,6 @@
         flash("Error loading guide library. Please try again.", "error")
         return redirect(url_for("dashboard"))
 
-=======
-    context = {
-        'page_title': 'Marking Guide Library',
-        'guides': [],
-        'saved_guides': [],
-        'current_guide': None,
-        'statistics': {
-            'total_guides': 0,
-            'total_questions': 0,
-            'total_marks': 0,
-            'extraction_methods': {}
-        }
-    }
-    return render_template('marking_guides.html', **context)
->>>>>>> bfcffc07
-
 @app.route("/create-guide")
 def create_guide():
     """Create new marking guide."""
@@ -2199,14 +1903,9 @@
         ).first()
 
         if not guide:
-<<<<<<< HEAD
             flash("Marking guide not found", "error")
             return redirect(url_for("marking_guides"))
-=======
-            flash('Marking guide not found', 'error')
-            return redirect(url_for('view_marking_guides'))
->>>>>>> bfcffc07
-
+ 
         # Prepare context for template
         context = {
             "page_title": f"Guide: {guide.title}",
@@ -2222,14 +1921,9 @@
 
     except Exception as e:
         logger.error(f"Error viewing guide content: {str(e)}")
-<<<<<<< HEAD
         flash("Error loading guide content. Please try again.", "error")
         return redirect(url_for("marking_guides"))
 
-=======
-        flash('Error loading guide content. Please try again.', 'error')
-        return redirect(url_for('view_marking_guides'))
->>>>>>> bfcffc07
 
 @app.route("/use_guide/<guide_id>")
 @login_required
@@ -2248,13 +1942,10 @@
         ).first()
 
         if not guide:
-<<<<<<< HEAD
+
             flash("Marking guide not found", "error")
             return redirect(url_for("marking_guides"))
-=======
-            flash('Marking guide not found', 'error')
-            return redirect(url_for('view_marking_guides'))
->>>>>>> bfcffc07
+
 
         # Set comprehensive session data for dashboard activation
         session["guide_id"] = guide.id
@@ -2310,21 +2001,13 @@
 
     except SQLAlchemyError as e:
         logger.error(f"Database error in use_guide: {str(e)}")
-<<<<<<< HEAD
+
         flash("Error accessing guide database", "error")
         return redirect(url_for("marking_guides"))
     except Exception as e:
         logger.error(f"Unexpected error in use_guide: {str(e)}")
         flash("An unexpected error occurred", "error")
         return redirect(url_for("marking_guides"))
-=======
-        flash('Error accessing guide database', 'error')
-        return redirect(url_for('view_marking_guides'))
-    except Exception as e:
-        logger.error(f"Unexpected error in use_guide: {str(e)}")
-        flash('An unexpected error occurred', 'error')
-        return redirect(url_for('view_marking_guides'))
->>>>>>> bfcffc07
 
 
 @app.route("/clear-session-guide", methods=["GET", "POST"])
@@ -2338,7 +2021,6 @@
         session.pop("guide_uploaded", None)
         session.pop("guide_id", None)
         session.modified = True
-<<<<<<< HEAD
         flash("Session guide cleared successfully.", "success")
         return redirect(url_for("marking_guides"))
     except Exception as e:
@@ -2346,14 +2028,6 @@
         flash("Error clearing session guide. Please try again.", "error")
         return redirect(url_for("marking_guides"))
 
-=======
-        flash('Session guide cleared successfully.', 'success')
-        return redirect(url_for('view_marking_guides'))
-    except Exception as e:
-        logger.error(f"Error clearing session guide: {str(e)}")
-        flash('Error clearing session guide. Please try again.', 'error')
-        return redirect(url_for('view_marking_guides'))
->>>>>>> bfcffc07
 
 @app.route("/view-submission/<submission_id>")
 def view_submission_content(submission_id):
@@ -2548,13 +2222,9 @@
         ).first()
 
         if not guide:
-<<<<<<< HEAD
             flash("Marking guide not found", "error")
             return redirect(url_for("marking_guides"))
-=======
-            flash('Marking guide not found', 'error')
-            return redirect(url_for('view_marking_guides'))
->>>>>>> bfcffc07
+
 
         # Store guide name for flash message
         guide_name = guide.title
@@ -2587,30 +2257,19 @@
             flash(f'Marking guide "{guide_name}" deleted successfully', "success")
 
         logger.info(f"Guide deleted successfully: {guide_name} (ID: {guide_id})")
-<<<<<<< HEAD
         return redirect(url_for("marking_guides"))
-=======
-        return redirect(url_for('view_marking_guides'))
->>>>>>> bfcffc07
+
 
     except SQLAlchemyError as e:
         logger.error(f"Database error in delete_guide: {str(e)}")
         db.session.rollback()
-<<<<<<< HEAD
+
         flash("Error deleting guide from database", "error")
         return redirect(url_for("marking_guides"))
     except Exception as e:
         logger.error(f"Unexpected error in delete_guide: {str(e)}")
         flash("An unexpected error occurred while deleting the guide", "error")
         return redirect(url_for("marking_guides"))
-=======
-        flash('Error deleting guide from database', 'error')
-        return redirect(url_for('view_marking_guides'))
-    except Exception as e:
-        logger.error(f"Unexpected error in delete_guide: {str(e)}")
-        flash('An unexpected error occurred while deleting the guide', 'error')
-        return redirect(url_for('view_marking_guides'))
->>>>>>> bfcffc07
 
 
 @app.route("/api/delete-guide", methods=["POST"])
