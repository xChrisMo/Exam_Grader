--- conflicted
+++ resolved
@@ -1,9 +1,4 @@
 {% extends "layout.html" %}
-<<<<<<< HEAD
-{% block content %}
-<!-- Dashboard Statistics Cards -->
-<div class="grid grid-cols-1 md:grid-cols-2 lg:grid-cols-4 gap-6 mb-8">
-=======
 
 {% block extra_css %}
 <!-- Dashboard styles are now included in consolidated-styles.css -->
@@ -39,7 +34,6 @@
 
   <!-- Dashboard Statistics Cards -->
   <div class="grid grid-cols-1 sm:grid-cols-2 lg:grid-cols-4 gap-4 sm:gap-6 mb-6 sm:mb-8">
->>>>>>> fc1eed51
   <!-- Guide Status Card -->
   <div class="bg-white overflow-hidden shadow rounded-lg transform transition duration-300 hover:scale-105 hover:shadow-xl" role="region" aria-labelledby="guide-status-heading">
     <div class="p-5 text-center">
@@ -62,13 +56,8 @@
         </svg>
       </div>
       <dl>
-<<<<<<< HEAD
-        <dt id="guide-status-heading" class="text-md font-semibold text-gray-600 mb-1">Guide Status</dt>
-        <dd class="text-2xl font-bold text-gray-900" aria-describedby="guide-status-heading">
-=======
         <dt id="guide-status-heading" class="text-sm font-medium text-gray-500 mb-1" data-i18n="guide_status">Guide Status</dt>
         <dd class="text-lg font-medium text-gray-900" aria-describedby="guide-status-heading">
->>>>>>> fc1eed51
           {% if guide_uploaded %}
           <span class="text-success-600" data-i18n="status_uploaded">Uploaded</span>
           {% else %}
@@ -114,13 +103,8 @@
         </svg>
       </div>
       <dl>
-<<<<<<< HEAD
-        <dt class="text-md font-semibold text-gray-600 mb-1">Submissions</dt>
-        <dd class="text-2xl font-bold text-gray-900">
-=======
         <dt class="text-sm font-medium text-gray-500 mb-1" data-i18n="submissions">Submissions</dt>
         <dd class="text-lg font-medium text-gray-900">
->>>>>>> fc1eed51
           {{ total_submissions }}
         </dd>
       </dl>
@@ -155,15 +139,9 @@
         </svg>
       </div>
       <dl>
-<<<<<<< HEAD
-        <dt class="text-md font-semibold text-gray-600 mb-1">Last Score</dt>
-        <dd class="text-2xl font-bold text-gray-900">
-          {% if last_score > 0 %} {{ last_score }}% {% else %} -- {% endif %}
-=======
         <dt class="text-sm font-medium text-gray-500 mb-1" data-i18n="last_score">Last Score</dt>
         <dd class="text-lg font-medium text-gray-900" id="last-score-value">
           {% if last_score and last_score > 0 %} {{ last_score }}% {% else %} -- {% endif %}
->>>>>>> fc1eed51
         </dd>
       </dl>
     </div>
@@ -201,13 +179,8 @@
         </svg>
       </div>
       <dl>
-<<<<<<< HEAD
-        <dt class="text-md font-semibold text-gray-600 mb-1">System Status</dt>
-        <dd class="text-2xl font-bold text-gray-900">
-=======
         <dt class="text-sm font-medium text-gray-500 mb-1" data-i18n="system_status">System Status</dt>
         <dd class="text-lg font-medium text-gray-900">
->>>>>>> fc1eed51
           {% if service_status.ocr_status and service_status.llm_status %}
           <span class="text-success-600" data-i18n="status_online">Online</span>
           {% else %}
@@ -739,17 +712,10 @@
         {% endfor %}
       </ul>
     </div>
-<<<<<<< HEAD
-  </div>
-</div>
-{% endif %}
-{% endblock %}
-=======
 {% endif %}
 {% endif %}
 {% endblock %}
 
->>>>>>> fc1eed51
 {% block extra_js %}
 <script>
   document.addEventListener("DOMContentLoaded", function () {
