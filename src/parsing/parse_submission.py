"""
Exam Submission Parser Module

This module provides functionality for parsing student exam submissions in various formats
(PDF, DOCX, images, text files) and extracting the raw content. It no longer parses
question-answer pairs but simply returns the extracted document text.

Key Components:
    - DocumentParser: Handles different file formats and text extraction

Example Usage:
    ```python
    result, text, error = parse_student_submission("student_exam.pdf")
    if error:
        print(f"Error: {error}")
    else:
        print(text)  # Raw document content
    ```
"""

import mimetypes
import os
from pathlib import Path
from typing import Dict, Optional, Tuple, Any

import fitz  # PyMuPDF
from docx import Document

from src.config.config_manager import ConfigManager
from src.services.ocr_service import OCRService, OCRServiceError
from utils.logger import logger
from src.database.models import MarkingGuide

# Initialize configuration
config = ConfigManager()

# Initialize OCR service (optional)
api_key = os.getenv("HANDWRITING_OCR_API_KEY")
api_url = os.getenv(
    "HANDWRITING_OCR_API_URL", "https://www.handwritingocr.com/api/v3"
)
if not api_key:
    logger.warning("OCR API key missing - image processing disabled")
    ocr_service_instance = None
else:
    ocr_service_instance = OCRService(api_key=api_key, base_url=api_url)


class DocumentParser:
    """
    A utility class for handling different document formats and extracting text content.

    This class provides static methods to:
    - Determine file types based on MIME types and extensions
    - Extract text from various document formats (PDF, DOCX, images, text)
    - Handle encoding and OCR processing where necessary

    The class is designed to be stateless, with all methods being static to facilitate
    easy integration and testing.
    """

    @staticmethod
    def get_file_type(file_path: str) -> str:
        """
        Determine the MIME type of a file using both mimetypes and file extensions.

        Args:
            file_path: Path to the file to analyze

        Returns:
            str: MIME type of the file (e.g., 'application/pdf', 'image/jpeg')

        Note:
            Falls back to extension-based detection if mimetypes fails to identify the file.
            Returns 'application/octet-stream' if type cannot be determined.
        """
        mime_type, _ = mimetypes.guess_type(file_path)
        if mime_type is None:
            # Try to determine type from file extension
            ext = Path(file_path).suffix.lower()
            if ext == ".pdf":
                return "application/pdf"
            elif ext in [".docx", ".doc"]:
                return "application/vnd.openxmlformats-officedocument.wordprocessingml.document"
            elif ext in [".jpg", ".jpeg", ".png", ".bmp", ".tiff", ".gif"]:
                return "image/" + ext[1:]  # Remove the dot
            elif ext == ".txt":
                return "text/plain"
        return mime_type or "application/octet-stream"

    @staticmethod
    def extract_text_from_pdf(file_path: str) -> str:
        """Extract text from a PDF file.

        Args:
            file_path: Path to the PDF file

        Returns:
            str: Extracted text

        Raises:
            Exception: If text extraction fails
        """
        try:
            logger.debug(f"Opening PDF file: {file_path}")
            doc = fitz.open(file_path)

            if doc.page_count == 0:
                logger.error("PDF Error: PDF document has no pages")
                raise Exception("PDF document has no pages")

            logger.info(f"Processing PDF with {doc.page_count} pages")
            text = ""

            # Try normal text extraction first
            for page_num, page in enumerate(doc, 1):
                try:
                    page_text = page.get_text()
                    logger.debug(
                        f"Page {page_num}: Extracted {len(page_text)} characters"
                    )
                    text += page_text
                except Exception as e:
                    logger.error(
                        f"PDF Page Error: Error extracting text from page {page_num}: {str(e)}"
                    )
                    continue

            # Check if we got meaningful text (more than just whitespace or a few characters)
            if not text.strip() or len(text.strip()) < 10:
                logger.warning(
                    "PDF text extraction yielded insufficient text, OCR may be needed"
                )
                # We'll let the caller handle OCR fallback
                return ""

            logger.info(f"Successfully extracted {len(text)} characters from PDF")
            return text

        except Exception as e:
            logger.error(f"PDF Error: Error extracting text from PDF: {str(e)}")
            # Return empty string to signal that extraction failed
            # The caller will handle OCR fallback
            return ""
        finally:
            doc.close() # Ensure the document is closed

    @staticmethod
    def extract_text_from_docx(file_path: str) -> str:
        """Extract text from a DOCX file.

        Args:
            file_path: Path to the DOCX file

        Returns:
            str: Extracted text

        Raises:
            Exception: If text extraction fails
        """
        try:
            logger.debug(f"Extracting text from DOCX: {file_path}")
            doc = Document(file_path)
            text = "\n".join([paragraph.text for paragraph in doc.paragraphs])
            logger.debug(f"Extracted {len(text)} characters from DOCX: {file_path}")
            return text
        except Exception as e:
            logger.error(f"DOCX Error: Error extracting text from DOCX: {str(e)}")
            raise

    @staticmethod
    def extract_text_from_image(file_path: str) -> str:
        """Extract text from an image using OCR.

        This method can be used for both image files and as a fallback for PDFs.
        For PDFs, it will convert each page to an image and process it with OCR.

        Args:
            file_path: Path to the image file or PDF

        Returns:
            str: Extracted text

        Raises:
            OCRServiceError: If OCR processing fails
        """
        try:
            # Check if the file is a PDF
            is_pdf = file_path.lower().endswith(".pdf")

            if is_pdf:
                logger.debug(f"Processing PDF with OCR: {file_path}")
                doc = fitz.open(file_path)

                if doc.page_count == 0:
                    logger.error(f"PDF Error: PDF document has no pages")
                    raise Exception("PDF document has no pages")

                # Process each page with OCR
                text = ""
                for page_num, page in enumerate(doc, 1):
                    try:
                        logger.debug(f"Converting page {page_num} to image")
                        # Convert page to image
                        import tempfile
                        # Create a temporary file for the image
                        fd, temp_img_path = tempfile.mkstemp(suffix=".png")
                        os.close(fd) # Close the file descriptor immediately
                        try:
                            pix = page.get_pixmap()
                            pix.save(temp_img_path)
                            del pix # Explicitly delete pixmap to release resources
                        except Exception as e:
                            logger.error(f"Error saving pixmap to temporary file {temp_img_path}: {str(e)}")
                            if os.path.exists(temp_img_path):
                                os.unlink(temp_img_path)
                            raise

                        logger.debug(f"Processing page {page_num} with OCR")
                        # Process image with OCR
                        if ocr_service_instance:
                            page_text = ocr_service_instance.extract_text_from_image(
                                temp_img_path
                            )
                        else:
                            logger.warning("OCR service not available, skipping page")
                            page_text = ""
                        text += page_text + "\n"
                        logger.debug("OCR processing completed")

                        # Clean up temporary image
                        try:
                            os.unlink(temp_img_path) # Use unlink for better cross-platform compatibility
                            logger.debug(
                                f"Cleaned up temporary image {temp_img_path} for page {page_num}"
                            )
                        except Exception as e:
                            logger.warning(
                                f"Failed to clean up temporary image {temp_img_path}: {str(e)}"
                            )

                        logger.debug(
                            f"Page {page_num}: OCR extracted {len(page_text)} characters"
                        )
                    except Exception as e:
                        logger.error(f"OCR Error: Error processing page {page_num}: {str(e)}")
                        continue

                if not text.strip():
                    logger.error(f"OCR Error: No text could be extracted from PDF using OCR")
                    raise OCRServiceError(
                        "No text content could be extracted from PDF using OCR"
                    )

                logger.info(
                    f"Successfully extracted {len(text)} characters from PDF using OCR"
                )
                doc.close() # Ensure the document is closed
                return text
            else:
                # Process a regular image file
                logger.debug(f"Starting OCR processing for image: {file_path}")
                if ocr_service_instance:
                    text = ocr_service_instance.extract_text_from_image(file_path)
                    logger.debug(f"Extracted {len(text)} characters from image: {file_path}")
                    return text
                else:
                    logger.error("OCR service not available for image processing")
                    raise OCRServiceError("OCR service not configured")

        except OCRServiceError as e:
            logger.error(f"OCR Error: OCR processing failed: {str(e)}")
            raise
        except Exception as e:
            logger.error(f"OCR Error: Error during OCR processing: {str(e)}")
            raise OCRServiceError(f"OCR processing failed: {str(e)}")

    @staticmethod
    def extract_text_from_txt(file_path: str) -> str:
        """Extract text from a TXT file.

        Args:
            file_path: Path to the TXT file

        Returns:
            str: Extracted text

        Raises:
            Exception: If text extraction fails
        """
        try:
            logger.debug(f"Reading text file: {file_path}")
            with open(file_path, "r", encoding="utf-8") as f:
                text = f.read()
            logger.debug(f"Extracted {len(text)} characters from text file: {file_path}")
            return text
        except Exception as e:
            logger.error(f"File Error: Error reading text file: {str(e)}")
            raise


def parse_student_submission(
    file_path: str,
    ocr_service: Optional[OCRService] = None,
    marking_guide: Optional[MarkingGuide] = None
) -> Tuple[Dict[str, Any], Optional[str]]:
    """Parses a student submission file and extracts its raw text content.

    Args:
        file_path: The path to the student submission file.
        ocr_service: An optional OCRService instance for image-based PDFs or images.
        marking_guide: The MarkingGuide object containing questions to extract answers for.

    Returns:
        A tuple containing:
        - A dictionary with 'raw_text' and 'answers' (extracted based on marking guide).
        - An error message string if an error occurred, otherwise None.
    """
    logger.info(f"Attempting to parse submission: {file_path}")
    raw_text = ""
    error_message = None
    extracted_answers = {}

    try:
        file_type = DocumentParser.get_file_type(file_path)
        logger.debug(f"Detected file type: {file_type}")

        if file_type == "application/pdf":
            # Try to extract text directly from PDF first
            extracted_pdf_text = DocumentParser.extract_text_from_pdf(file_path)
            if extracted_pdf_text:
                raw_text = extracted_pdf_text
            elif ocr_service and config.ocr.enabled:
                logger.info("PDF text extraction failed or yielded no content, attempting OCR...")
                try:
                    raw_text = ocr_service.extract_text_from_image(file_path)
                except OCRServiceError as e:
                    error_message = f"OCR processing failed for PDF: {str(e)}"
                    logger.error(error_message)
            else:
                error_message = "Could not extract text from PDF. OCR service not available or enabled."
                logger.error(error_message)

<<<<<<< HEAD
        # Check if we have any text
        if not raw_text or not raw_text.strip():
            error_message = f"No text could be extracted from the document: {file_path}"
            logger.error(error_message)
            return {}, "", error_message
=======
        elif file_type == "application/vnd.openxmlformats-officedocument.wordprocessingml.document":
            raw_text = DocumentParser.extract_text_from_docx(file_path)
>>>>>>> bfcffc07

        elif file_type.startswith("image/"):
            if ocr_service and config.ocr.enabled:
                raw_text = ocr_service.extract_text_from_image(file_path)
            else:
                error_message = "OCR service not available or enabled for image processing."
                logger.error(error_message)

        elif file_type == "text/plain":
            with open(file_path, 'r', encoding='utf-8') as f:
                raw_text = f.read()

        else:
            error_message = f"Unsupported file type: {file_type}"
            logger.warning(error_message)

        # If raw_text is successfully extracted and a marking_guide is provided, attempt to extract answers
        if raw_text and marking_guide and marking_guide.questions:
            logger.info("Attempting to extract answers based on marking guide questions.")
            # This is a placeholder for actual answer extraction logic.
            # In a real scenario, you would use an LLM or regex to find answers
            # to each question from the raw_text.
            for i, question_obj in enumerate(marking_guide.questions):
                question_text = question_obj.get('question', f'Question {i+1}')
                # Simple placeholder: assume the answer is just the raw text for now
                # In a real application, this would involve LLM calls or more complex parsing
                extracted_answers[question_text] = f"[Placeholder Answer for {question_text}]"
            logger.info(f"Extracted placeholder answers for {len(marking_guide.questions)} questions.")

    except Exception as e:
        error_message = f"Error processing file {file_path}: {str(e)}"
        logger.error(error_message)

    return {'raw_text': raw_text, 'answers': extracted_answers}, error_message<|MERGE_RESOLUTION|>--- conflicted
+++ resolved
@@ -341,16 +341,12 @@
                 error_message = "Could not extract text from PDF. OCR service not available or enabled."
                 logger.error(error_message)
 
-<<<<<<< HEAD
         # Check if we have any text
         if not raw_text or not raw_text.strip():
             error_message = f"No text could be extracted from the document: {file_path}"
             logger.error(error_message)
             return {}, "", error_message
-=======
-        elif file_type == "application/vnd.openxmlformats-officedocument.wordprocessingml.document":
-            raw_text = DocumentParser.extract_text_from_docx(file_path)
->>>>>>> bfcffc07
+
 
         elif file_type.startswith("image/"):
             if ocr_service and config.ocr.enabled:
